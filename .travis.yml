language: c
os:
  - linux
  - osx

dist: bionic
# Valgrind currently supports upto macOS 10.13, the latest xcode of that version is 10.1
osx_image: xcode10.1
addons:
  apt:
    packages:
      - libgmp-dev
      - valgrind
      - libtool-bin
compiler:
  - clang
  - gcc
env:
  global:
<<<<<<< HEAD
    - WIDEMUL=auto  BIGNUM=auto  ENDOMORPHISM=no  STATICPRECOMPUTATION=yes  ECMULTGENPRECISION=auto  ASM=no  BUILD=check  EXTRAFLAGS=  HOST=  ECDH=no  RECOVERY=no  EXPERIMENTAL=no CTIMETEST=yes BENCH=yes ITERS=2 GENERATOR=no RANGEPROOF=no WHITELIST=no SCHNORRSIG=no MUSIG=no
=======
    - WIDEMUL=auto  BIGNUM=auto  ENDOMORPHISM=no  STATICPRECOMPUTATION=yes  ECMULTGENPRECISION=auto  ASM=no  BUILD=check  EXTRAFLAGS=  HOST=  ECDH=no  RECOVERY=no SCHNORRSIG=no EXPERIMENTAL=no CTIMETEST=yes BENCH=yes ITERS=2
>>>>>>> 8ab24e8d
  matrix:
    - WIDEMUL=int64   EXPERIMENTAL=yes RANGEPROOF=yes WHITELIST=yes GENERATOR=yes SCHNORRSIG=yes MUSIG=yes
    - WIDEMUL=int128  EXPERIMENTAL=yes RANGEPROOF=yes WHITELIST=yes GENERATOR=yes  SCHNORRSIG=yes MUSIG=yes
    - WIDEMUL=int64   RECOVERY=yes
    - WIDEMUL=int64   ECDH=yes  EXPERIMENTAL=yes SCHNORRSIG=yes
    - WIDEMUL=int64   ENDOMORPHISM=yes
    - WIDEMUL=int128
    - WIDEMUL=int128  RECOVERY=yes EXPERIMENTAL=yes SCHNORRSIG=yes
    - WIDEMUL=int128  ENDOMORPHISM=yes
<<<<<<< HEAD
    - WIDEMUL=int128  ENDOMORPHISM=yes  ECDH=yes EXPERIMENTAL=yes    SCHNORRSIG=yes MUSIG=yes
    - WIDEMUL=int128                    ASM=x86_64
    - WIDEMUL=int128  ENDOMORPHISM=yes  ASM=x86_64
    - BIGNUM=no
    - BIGNUM=no       ENDOMORPHISM=yes RECOVERY=yes EXPERIMENTAL=yes SCHNORRSIG=yes MUSIG=yes
=======
    - WIDEMUL=int128  ENDOMORPHISM=yes  ECDH=yes EXPERIMENTAL=yes SCHNORRSIG=yes
    - WIDEMUL=int128                    ASM=x86_64
    - WIDEMUL=int128  ENDOMORPHISM=yes  ASM=x86_64
    - BIGNUM=no
    - BIGNUM=no       ENDOMORPHISM=yes RECOVERY=yes EXPERIMENTAL=yes SCHNORRSIG=yes
>>>>>>> 8ab24e8d
    - BIGNUM=no       STATICPRECOMPUTATION=no
    - BUILD=distcheck CTIMETEST= BENCH=
    - CPPFLAGS=-DDETERMINISTIC
    - CFLAGS=-O0 CTIMETEST=
    - ECMULTGENPRECISION=2
    - ECMULTGENPRECISION=8
    - VALGRIND=yes ENDOMORPHISM=yes BIGNUM=no ASM=x86_64 EXPERIMENTAL=yes ECDH=yes  RECOVERY=yes EXTRAFLAGS="--disable-openssl-tests" CPPFLAGS=-DVALGRIND BUILD=
    - VALGRIND=yes                  BIGNUM=no ASM=x86_64 EXPERIMENTAL=yes ECDH=yes  RECOVERY=yes EXTRAFLAGS="--disable-openssl-tests" CPPFLAGS=-DVALGRIND BUILD=
matrix:
  fast_finish: true
  include:
    - compiler: clang
      os: linux
      env: HOST=i686-linux-gnu ENDOMORPHISM=yes
      addons:
        apt:
          packages:
            - gcc-multilib
            - libgmp-dev:i386
            - valgrind
            - libtool-bin
            - libc6-dbg:i386
    - compiler: clang
      env: HOST=i686-linux-gnu
      os: linux
      addons:
        apt:
          packages:
            - gcc-multilib
            - valgrind
            - libtool-bin
            - libc6-dbg:i386
    - compiler: gcc
      env: HOST=i686-linux-gnu ENDOMORPHISM=yes
      os: linux
      addons:
        apt:
          packages:
            - gcc-multilib
            - valgrind
            - libtool-bin
            - libc6-dbg:i386
    - compiler: gcc
      os: linux
      env: HOST=i686-linux-gnu
      addons:
        apt:
          packages:
            - gcc-multilib
            - libgmp-dev:i386
            - valgrind
            - libtool-bin
            - libc6-dbg:i386
    # S390x build (big endian system)
    - compiler: gcc
      env: HOST=s390x-unknown-linux-gnu ECDH=yes RECOVERY=yes EXPERIMENTAL=yes CTIMETEST=
      arch: s390x

# We use this to install macOS dependencies instead of the built in `homebrew` plugin,
# because in xcode earlier than 11 they have a bug requiring updating the system which overall takes ~8 minutes.
# https://travis-ci.community/t/macos-build-fails-because-of-homebrew-bundle-unknown-command/7296
before_install:
 - if [ "${TRAVIS_OS_NAME}" = "osx" ]; then HOMEBREW_NO_AUTO_UPDATE=1 brew install gmp valgrind gcc@9; fi

before_script: ./autogen.sh

# travis auto terminates jobs that go for 10 minutes without printing to stdout, but travis_wait doesn't work well with forking programs like valgrind (https://docs.travis-ci.com/user/common-build-problems/#build-times-out-because-no-output-was-received https://github.com/bitcoin-core/secp256k1/pull/750#issuecomment-623476860)
script:
  - function keep_alive() { while true; do echo -en "\a"; sleep 60; done }
  - keep_alive &
  - ./contrib/travis.sh
  - kill %keep_alive

after_script:
    - cat ./tests.log
    - cat ./exhaustive_tests.log
    - cat ./valgrind_ctime_test.log
    - cat ./bench.log
    - $CC --version
    - valgrind --version<|MERGE_RESOLUTION|>--- conflicted
+++ resolved
@@ -17,11 +17,7 @@
   - gcc
 env:
   global:
-<<<<<<< HEAD
     - WIDEMUL=auto  BIGNUM=auto  ENDOMORPHISM=no  STATICPRECOMPUTATION=yes  ECMULTGENPRECISION=auto  ASM=no  BUILD=check  EXTRAFLAGS=  HOST=  ECDH=no  RECOVERY=no  EXPERIMENTAL=no CTIMETEST=yes BENCH=yes ITERS=2 GENERATOR=no RANGEPROOF=no WHITELIST=no SCHNORRSIG=no MUSIG=no
-=======
-    - WIDEMUL=auto  BIGNUM=auto  ENDOMORPHISM=no  STATICPRECOMPUTATION=yes  ECMULTGENPRECISION=auto  ASM=no  BUILD=check  EXTRAFLAGS=  HOST=  ECDH=no  RECOVERY=no SCHNORRSIG=no EXPERIMENTAL=no CTIMETEST=yes BENCH=yes ITERS=2
->>>>>>> 8ab24e8d
   matrix:
     - WIDEMUL=int64   EXPERIMENTAL=yes RANGEPROOF=yes WHITELIST=yes GENERATOR=yes SCHNORRSIG=yes MUSIG=yes
     - WIDEMUL=int128  EXPERIMENTAL=yes RANGEPROOF=yes WHITELIST=yes GENERATOR=yes  SCHNORRSIG=yes MUSIG=yes
@@ -31,19 +27,11 @@
     - WIDEMUL=int128
     - WIDEMUL=int128  RECOVERY=yes EXPERIMENTAL=yes SCHNORRSIG=yes
     - WIDEMUL=int128  ENDOMORPHISM=yes
-<<<<<<< HEAD
     - WIDEMUL=int128  ENDOMORPHISM=yes  ECDH=yes EXPERIMENTAL=yes    SCHNORRSIG=yes MUSIG=yes
     - WIDEMUL=int128                    ASM=x86_64
     - WIDEMUL=int128  ENDOMORPHISM=yes  ASM=x86_64
     - BIGNUM=no
     - BIGNUM=no       ENDOMORPHISM=yes RECOVERY=yes EXPERIMENTAL=yes SCHNORRSIG=yes MUSIG=yes
-=======
-    - WIDEMUL=int128  ENDOMORPHISM=yes  ECDH=yes EXPERIMENTAL=yes SCHNORRSIG=yes
-    - WIDEMUL=int128                    ASM=x86_64
-    - WIDEMUL=int128  ENDOMORPHISM=yes  ASM=x86_64
-    - BIGNUM=no
-    - BIGNUM=no       ENDOMORPHISM=yes RECOVERY=yes EXPERIMENTAL=yes SCHNORRSIG=yes
->>>>>>> 8ab24e8d
     - BIGNUM=no       STATICPRECOMPUTATION=no
     - BUILD=distcheck CTIMETEST= BENCH=
     - CPPFLAGS=-DDETERMINISTIC
