/***********************************************************************
 * Copyright (c) 2013, 2014 Pieter Wuille                              *
 * Distributed under the MIT software license, see the accompanying    *
 * file COPYING or https://www.opensource.org/licenses/mit-license.php.*
 ***********************************************************************/

#ifndef SECP256K1_SCALAR_REPR_IMPL_H
#define SECP256K1_SCALAR_REPR_IMPL_H

<<<<<<< HEAD
#include "scalar.h"
#include <string.h>
=======
#include "modinv64_impl.h"
>>>>>>> 1758a92f

/* Limbs of the secp256k1 order. */
#define SECP256K1_N_0 ((uint64_t)0xBFD25E8CD0364141ULL)
#define SECP256K1_N_1 ((uint64_t)0xBAAEDCE6AF48A03BULL)
#define SECP256K1_N_2 ((uint64_t)0xFFFFFFFFFFFFFFFEULL)
#define SECP256K1_N_3 ((uint64_t)0xFFFFFFFFFFFFFFFFULL)

/* Limbs of 2^256 minus the secp256k1 order. */
#define SECP256K1_N_C_0 (~SECP256K1_N_0 + 1)
#define SECP256K1_N_C_1 (~SECP256K1_N_1)
#define SECP256K1_N_C_2 (1)

/* Limbs of half the secp256k1 order. */
#define SECP256K1_N_H_0 ((uint64_t)0xDFE92F46681B20A0ULL)
#define SECP256K1_N_H_1 ((uint64_t)0x5D576E7357A4501DULL)
#define SECP256K1_N_H_2 ((uint64_t)0xFFFFFFFFFFFFFFFFULL)
#define SECP256K1_N_H_3 ((uint64_t)0x7FFFFFFFFFFFFFFFULL)

SECP256K1_INLINE static void secp256k1_scalar_clear(secp256k1_scalar *r) {
    r->d[0] = 0;
    r->d[1] = 0;
    r->d[2] = 0;
    r->d[3] = 0;
}

SECP256K1_INLINE static void secp256k1_scalar_set_int(secp256k1_scalar *r, unsigned int v) {
    r->d[0] = v;
    r->d[1] = 0;
    r->d[2] = 0;
    r->d[3] = 0;
}

SECP256K1_INLINE static void secp256k1_scalar_set_u64(secp256k1_scalar *r, uint64_t v) {
    r->d[0] = v;
    r->d[1] = 0;
    r->d[2] = 0;
    r->d[3] = 0;
}

SECP256K1_INLINE static unsigned int secp256k1_scalar_get_bits(const secp256k1_scalar *a, unsigned int offset, unsigned int count) {
    VERIFY_CHECK((offset + count - 1) >> 6 == offset >> 6);
    return (a->d[offset >> 6] >> (offset & 0x3F)) & ((((uint64_t)1) << count) - 1);
}

SECP256K1_INLINE static unsigned int secp256k1_scalar_get_bits_var(const secp256k1_scalar *a, unsigned int offset, unsigned int count) {
    VERIFY_CHECK(count < 32);
    VERIFY_CHECK(offset + count <= 256);
    if ((offset + count - 1) >> 6 == offset >> 6) {
        return secp256k1_scalar_get_bits(a, offset, count);
    } else {
        VERIFY_CHECK((offset >> 6) + 1 < 4);
        return ((a->d[offset >> 6] >> (offset & 0x3F)) | (a->d[(offset >> 6) + 1] << (64 - (offset & 0x3F)))) & ((((uint64_t)1) << count) - 1);
    }
}

SECP256K1_INLINE static int secp256k1_scalar_check_overflow(const secp256k1_scalar *a) {
    int yes = 0;
    int no = 0;
    no |= (a->d[3] < SECP256K1_N_3); /* No need for a > check. */
    no |= (a->d[2] < SECP256K1_N_2);
    yes |= (a->d[2] > SECP256K1_N_2) & ~no;
    no |= (a->d[1] < SECP256K1_N_1);
    yes |= (a->d[1] > SECP256K1_N_1) & ~no;
    yes |= (a->d[0] >= SECP256K1_N_0) & ~no;
    return yes;
}

SECP256K1_INLINE static int secp256k1_scalar_reduce(secp256k1_scalar *r, unsigned int overflow) {
    uint128_t t;
    VERIFY_CHECK(overflow <= 1);
    t = (uint128_t)r->d[0] + overflow * SECP256K1_N_C_0;
    r->d[0] = t & 0xFFFFFFFFFFFFFFFFULL; t >>= 64;
    t += (uint128_t)r->d[1] + overflow * SECP256K1_N_C_1;
    r->d[1] = t & 0xFFFFFFFFFFFFFFFFULL; t >>= 64;
    t += (uint128_t)r->d[2] + overflow * SECP256K1_N_C_2;
    r->d[2] = t & 0xFFFFFFFFFFFFFFFFULL; t >>= 64;
    t += (uint64_t)r->d[3];
    r->d[3] = t & 0xFFFFFFFFFFFFFFFFULL;
    return overflow;
}

static int secp256k1_scalar_add(secp256k1_scalar *r, const secp256k1_scalar *a, const secp256k1_scalar *b) {
    int overflow;
    uint128_t t = (uint128_t)a->d[0] + b->d[0];
    r->d[0] = t & 0xFFFFFFFFFFFFFFFFULL; t >>= 64;
    t += (uint128_t)a->d[1] + b->d[1];
    r->d[1] = t & 0xFFFFFFFFFFFFFFFFULL; t >>= 64;
    t += (uint128_t)a->d[2] + b->d[2];
    r->d[2] = t & 0xFFFFFFFFFFFFFFFFULL; t >>= 64;
    t += (uint128_t)a->d[3] + b->d[3];
    r->d[3] = t & 0xFFFFFFFFFFFFFFFFULL; t >>= 64;
    overflow = t + secp256k1_scalar_check_overflow(r);
    VERIFY_CHECK(overflow == 0 || overflow == 1);
    secp256k1_scalar_reduce(r, overflow);
    return overflow;
}

static void secp256k1_scalar_cadd_bit(secp256k1_scalar *r, unsigned int bit, int flag) {
    uint128_t t;
    VERIFY_CHECK(bit < 256);
    bit += ((uint32_t) flag - 1) & 0x100;  /* forcing (bit >> 6) > 3 makes this a noop */
    t = (uint128_t)r->d[0] + (((uint64_t)((bit >> 6) == 0)) << (bit & 0x3F));
    r->d[0] = t & 0xFFFFFFFFFFFFFFFFULL; t >>= 64;
    t += (uint128_t)r->d[1] + (((uint64_t)((bit >> 6) == 1)) << (bit & 0x3F));
    r->d[1] = t & 0xFFFFFFFFFFFFFFFFULL; t >>= 64;
    t += (uint128_t)r->d[2] + (((uint64_t)((bit >> 6) == 2)) << (bit & 0x3F));
    r->d[2] = t & 0xFFFFFFFFFFFFFFFFULL; t >>= 64;
    t += (uint128_t)r->d[3] + (((uint64_t)((bit >> 6) == 3)) << (bit & 0x3F));
    r->d[3] = t & 0xFFFFFFFFFFFFFFFFULL;
#ifdef VERIFY
    VERIFY_CHECK((t >> 64) == 0);
    VERIFY_CHECK(secp256k1_scalar_check_overflow(r) == 0);
#endif
}

static void secp256k1_scalar_set_b32(secp256k1_scalar *r, const unsigned char *b32, int *overflow) {
    int over;
    r->d[0] = (uint64_t)b32[31] | (uint64_t)b32[30] << 8 | (uint64_t)b32[29] << 16 | (uint64_t)b32[28] << 24 | (uint64_t)b32[27] << 32 | (uint64_t)b32[26] << 40 | (uint64_t)b32[25] << 48 | (uint64_t)b32[24] << 56;
    r->d[1] = (uint64_t)b32[23] | (uint64_t)b32[22] << 8 | (uint64_t)b32[21] << 16 | (uint64_t)b32[20] << 24 | (uint64_t)b32[19] << 32 | (uint64_t)b32[18] << 40 | (uint64_t)b32[17] << 48 | (uint64_t)b32[16] << 56;
    r->d[2] = (uint64_t)b32[15] | (uint64_t)b32[14] << 8 | (uint64_t)b32[13] << 16 | (uint64_t)b32[12] << 24 | (uint64_t)b32[11] << 32 | (uint64_t)b32[10] << 40 | (uint64_t)b32[9] << 48 | (uint64_t)b32[8] << 56;
    r->d[3] = (uint64_t)b32[7] | (uint64_t)b32[6] << 8 | (uint64_t)b32[5] << 16 | (uint64_t)b32[4] << 24 | (uint64_t)b32[3] << 32 | (uint64_t)b32[2] << 40 | (uint64_t)b32[1] << 48 | (uint64_t)b32[0] << 56;
    over = secp256k1_scalar_reduce(r, secp256k1_scalar_check_overflow(r));
    if (overflow) {
        *overflow = over;
    }
}

static void secp256k1_scalar_get_b32(unsigned char *bin, const secp256k1_scalar* a) {
    bin[0] = a->d[3] >> 56; bin[1] = a->d[3] >> 48; bin[2] = a->d[3] >> 40; bin[3] = a->d[3] >> 32; bin[4] = a->d[3] >> 24; bin[5] = a->d[3] >> 16; bin[6] = a->d[3] >> 8; bin[7] = a->d[3];
    bin[8] = a->d[2] >> 56; bin[9] = a->d[2] >> 48; bin[10] = a->d[2] >> 40; bin[11] = a->d[2] >> 32; bin[12] = a->d[2] >> 24; bin[13] = a->d[2] >> 16; bin[14] = a->d[2] >> 8; bin[15] = a->d[2];
    bin[16] = a->d[1] >> 56; bin[17] = a->d[1] >> 48; bin[18] = a->d[1] >> 40; bin[19] = a->d[1] >> 32; bin[20] = a->d[1] >> 24; bin[21] = a->d[1] >> 16; bin[22] = a->d[1] >> 8; bin[23] = a->d[1];
    bin[24] = a->d[0] >> 56; bin[25] = a->d[0] >> 48; bin[26] = a->d[0] >> 40; bin[27] = a->d[0] >> 32; bin[28] = a->d[0] >> 24; bin[29] = a->d[0] >> 16; bin[30] = a->d[0] >> 8; bin[31] = a->d[0];
}

SECP256K1_INLINE static int secp256k1_scalar_is_zero(const secp256k1_scalar *a) {
    return (a->d[0] | a->d[1] | a->d[2] | a->d[3]) == 0;
}

static void secp256k1_scalar_negate(secp256k1_scalar *r, const secp256k1_scalar *a) {
    uint64_t nonzero = 0xFFFFFFFFFFFFFFFFULL * (secp256k1_scalar_is_zero(a) == 0);
    uint128_t t = (uint128_t)(~a->d[0]) + SECP256K1_N_0 + 1;
    r->d[0] = t & nonzero; t >>= 64;
    t += (uint128_t)(~a->d[1]) + SECP256K1_N_1;
    r->d[1] = t & nonzero; t >>= 64;
    t += (uint128_t)(~a->d[2]) + SECP256K1_N_2;
    r->d[2] = t & nonzero; t >>= 64;
    t += (uint128_t)(~a->d[3]) + SECP256K1_N_3;
    r->d[3] = t & nonzero;
}

SECP256K1_INLINE static int secp256k1_scalar_is_one(const secp256k1_scalar *a) {
    return ((a->d[0] ^ 1) | a->d[1] | a->d[2] | a->d[3]) == 0;
}

static int secp256k1_scalar_is_high(const secp256k1_scalar *a) {
    int yes = 0;
    int no = 0;
    no |= (a->d[3] < SECP256K1_N_H_3);
    yes |= (a->d[3] > SECP256K1_N_H_3) & ~no;
    no |= (a->d[2] < SECP256K1_N_H_2) & ~yes; /* No need for a > check. */
    no |= (a->d[1] < SECP256K1_N_H_1) & ~yes;
    yes |= (a->d[1] > SECP256K1_N_H_1) & ~no;
    yes |= (a->d[0] > SECP256K1_N_H_0) & ~no;
    return yes;
}

static int secp256k1_scalar_cond_negate(secp256k1_scalar *r, int flag) {
    /* If we are flag = 0, mask = 00...00 and this is a no-op;
     * if we are flag = 1, mask = 11...11 and this is identical to secp256k1_scalar_negate */
    uint64_t mask = !flag - 1;
    uint64_t nonzero = (secp256k1_scalar_is_zero(r) != 0) - 1;
    uint128_t t = (uint128_t)(r->d[0] ^ mask) + ((SECP256K1_N_0 + 1) & mask);
    r->d[0] = t & nonzero; t >>= 64;
    t += (uint128_t)(r->d[1] ^ mask) + (SECP256K1_N_1 & mask);
    r->d[1] = t & nonzero; t >>= 64;
    t += (uint128_t)(r->d[2] ^ mask) + (SECP256K1_N_2 & mask);
    r->d[2] = t & nonzero; t >>= 64;
    t += (uint128_t)(r->d[3] ^ mask) + (SECP256K1_N_3 & mask);
    r->d[3] = t & nonzero;
    return 2 * (mask == 0) - 1;
}

/* Inspired by the macros in OpenSSL's crypto/bn/asm/x86_64-gcc.c. */

/** Add a*b to the number defined by (c0,c1,c2). c2 must never overflow. */
#define muladd(a,b) { \
    uint64_t tl, th; \
    { \
        uint128_t t = (uint128_t)a * b; \
        th = t >> 64;         /* at most 0xFFFFFFFFFFFFFFFE */ \
        tl = t; \
    } \
    c0 += tl;                 /* overflow is handled on the next line */ \
    th += (c0 < tl);          /* at most 0xFFFFFFFFFFFFFFFF */ \
    c1 += th;                 /* overflow is handled on the next line */ \
    c2 += (c1 < th);          /* never overflows by contract (verified in the next line) */ \
    VERIFY_CHECK((c1 >= th) || (c2 != 0)); \
}

/** Add a*b to the number defined by (c0,c1). c1 must never overflow. */
#define muladd_fast(a,b) { \
    uint64_t tl, th; \
    { \
        uint128_t t = (uint128_t)a * b; \
        th = t >> 64;         /* at most 0xFFFFFFFFFFFFFFFE */ \
        tl = t; \
    } \
    c0 += tl;                 /* overflow is handled on the next line */ \
    th += (c0 < tl);          /* at most 0xFFFFFFFFFFFFFFFF */ \
    c1 += th;                 /* never overflows by contract (verified in the next line) */ \
    VERIFY_CHECK(c1 >= th); \
}

/** Add a to the number defined by (c0,c1,c2). c2 must never overflow. */
#define sumadd(a) { \
    unsigned int over; \
    c0 += (a);                  /* overflow is handled on the next line */ \
    over = (c0 < (a));         \
    c1 += over;                 /* overflow is handled on the next line */ \
    c2 += (c1 < over);          /* never overflows by contract */ \
}

/** Add a to the number defined by (c0,c1). c1 must never overflow, c2 must be zero. */
#define sumadd_fast(a) { \
    c0 += (a);                 /* overflow is handled on the next line */ \
    c1 += (c0 < (a));          /* never overflows by contract (verified the next line) */ \
    VERIFY_CHECK((c1 != 0) | (c0 >= (a))); \
    VERIFY_CHECK(c2 == 0); \
}

/** Extract the lowest 64 bits of (c0,c1,c2) into n, and left shift the number 64 bits. */
#define extract(n) { \
    (n) = c0; \
    c0 = c1; \
    c1 = c2; \
    c2 = 0; \
}

/** Extract the lowest 64 bits of (c0,c1,c2) into n, and left shift the number 64 bits. c2 is required to be zero. */
#define extract_fast(n) { \
    (n) = c0; \
    c0 = c1; \
    c1 = 0; \
    VERIFY_CHECK(c2 == 0); \
}

static void secp256k1_scalar_reduce_512(secp256k1_scalar *r, const uint64_t *l) {
#ifdef USE_ASM_X86_64
    /* Reduce 512 bits into 385. */
    uint64_t m0, m1, m2, m3, m4, m5, m6;
    uint64_t p0, p1, p2, p3, p4;
    uint64_t c;

    __asm__ __volatile__(
    /* Preload. */
    "movq 32(%%rsi), %%r11\n"
    "movq 40(%%rsi), %%r12\n"
    "movq 48(%%rsi), %%r13\n"
    "movq 56(%%rsi), %%r14\n"
    /* Initialize r8,r9,r10 */
    "movq 0(%%rsi), %%r8\n"
    "xorq %%r9, %%r9\n"
    "xorq %%r10, %%r10\n"
    /* (r8,r9) += n0 * c0 */
    "movq %8, %%rax\n"
    "mulq %%r11\n"
    "addq %%rax, %%r8\n"
    "adcq %%rdx, %%r9\n"
    /* extract m0 */
    "movq %%r8, %q0\n"
    "xorq %%r8, %%r8\n"
    /* (r9,r10) += l1 */
    "addq 8(%%rsi), %%r9\n"
    "adcq $0, %%r10\n"
    /* (r9,r10,r8) += n1 * c0 */
    "movq %8, %%rax\n"
    "mulq %%r12\n"
    "addq %%rax, %%r9\n"
    "adcq %%rdx, %%r10\n"
    "adcq $0, %%r8\n"
    /* (r9,r10,r8) += n0 * c1 */
    "movq %9, %%rax\n"
    "mulq %%r11\n"
    "addq %%rax, %%r9\n"
    "adcq %%rdx, %%r10\n"
    "adcq $0, %%r8\n"
    /* extract m1 */
    "movq %%r9, %q1\n"
    "xorq %%r9, %%r9\n"
    /* (r10,r8,r9) += l2 */
    "addq 16(%%rsi), %%r10\n"
    "adcq $0, %%r8\n"
    "adcq $0, %%r9\n"
    /* (r10,r8,r9) += n2 * c0 */
    "movq %8, %%rax\n"
    "mulq %%r13\n"
    "addq %%rax, %%r10\n"
    "adcq %%rdx, %%r8\n"
    "adcq $0, %%r9\n"
    /* (r10,r8,r9) += n1 * c1 */
    "movq %9, %%rax\n"
    "mulq %%r12\n"
    "addq %%rax, %%r10\n"
    "adcq %%rdx, %%r8\n"
    "adcq $0, %%r9\n"
    /* (r10,r8,r9) += n0 */
    "addq %%r11, %%r10\n"
    "adcq $0, %%r8\n"
    "adcq $0, %%r9\n"
    /* extract m2 */
    "movq %%r10, %q2\n"
    "xorq %%r10, %%r10\n"
    /* (r8,r9,r10) += l3 */
    "addq 24(%%rsi), %%r8\n"
    "adcq $0, %%r9\n"
    "adcq $0, %%r10\n"
    /* (r8,r9,r10) += n3 * c0 */
    "movq %8, %%rax\n"
    "mulq %%r14\n"
    "addq %%rax, %%r8\n"
    "adcq %%rdx, %%r9\n"
    "adcq $0, %%r10\n"
    /* (r8,r9,r10) += n2 * c1 */
    "movq %9, %%rax\n"
    "mulq %%r13\n"
    "addq %%rax, %%r8\n"
    "adcq %%rdx, %%r9\n"
    "adcq $0, %%r10\n"
    /* (r8,r9,r10) += n1 */
    "addq %%r12, %%r8\n"
    "adcq $0, %%r9\n"
    "adcq $0, %%r10\n"
    /* extract m3 */
    "movq %%r8, %q3\n"
    "xorq %%r8, %%r8\n"
    /* (r9,r10,r8) += n3 * c1 */
    "movq %9, %%rax\n"
    "mulq %%r14\n"
    "addq %%rax, %%r9\n"
    "adcq %%rdx, %%r10\n"
    "adcq $0, %%r8\n"
    /* (r9,r10,r8) += n2 */
    "addq %%r13, %%r9\n"
    "adcq $0, %%r10\n"
    "adcq $0, %%r8\n"
    /* extract m4 */
    "movq %%r9, %q4\n"
    /* (r10,r8) += n3 */
    "addq %%r14, %%r10\n"
    "adcq $0, %%r8\n"
    /* extract m5 */
    "movq %%r10, %q5\n"
    /* extract m6 */
    "movq %%r8, %q6\n"
    : "=g"(m0), "=g"(m1), "=g"(m2), "=g"(m3), "=g"(m4), "=g"(m5), "=g"(m6)
    : "S"(l), "i"(SECP256K1_N_C_0), "i"(SECP256K1_N_C_1)
    : "rax", "rdx", "r8", "r9", "r10", "r11", "r12", "r13", "r14", "cc");

    /* Reduce 385 bits into 258. */
    __asm__ __volatile__(
    /* Preload */
    "movq %q9, %%r11\n"
    "movq %q10, %%r12\n"
    "movq %q11, %%r13\n"
    /* Initialize (r8,r9,r10) */
    "movq %q5, %%r8\n"
    "xorq %%r9, %%r9\n"
    "xorq %%r10, %%r10\n"
    /* (r8,r9) += m4 * c0 */
    "movq %12, %%rax\n"
    "mulq %%r11\n"
    "addq %%rax, %%r8\n"
    "adcq %%rdx, %%r9\n"
    /* extract p0 */
    "movq %%r8, %q0\n"
    "xorq %%r8, %%r8\n"
    /* (r9,r10) += m1 */
    "addq %q6, %%r9\n"
    "adcq $0, %%r10\n"
    /* (r9,r10,r8) += m5 * c0 */
    "movq %12, %%rax\n"
    "mulq %%r12\n"
    "addq %%rax, %%r9\n"
    "adcq %%rdx, %%r10\n"
    "adcq $0, %%r8\n"
    /* (r9,r10,r8) += m4 * c1 */
    "movq %13, %%rax\n"
    "mulq %%r11\n"
    "addq %%rax, %%r9\n"
    "adcq %%rdx, %%r10\n"
    "adcq $0, %%r8\n"
    /* extract p1 */
    "movq %%r9, %q1\n"
    "xorq %%r9, %%r9\n"
    /* (r10,r8,r9) += m2 */
    "addq %q7, %%r10\n"
    "adcq $0, %%r8\n"
    "adcq $0, %%r9\n"
    /* (r10,r8,r9) += m6 * c0 */
    "movq %12, %%rax\n"
    "mulq %%r13\n"
    "addq %%rax, %%r10\n"
    "adcq %%rdx, %%r8\n"
    "adcq $0, %%r9\n"
    /* (r10,r8,r9) += m5 * c1 */
    "movq %13, %%rax\n"
    "mulq %%r12\n"
    "addq %%rax, %%r10\n"
    "adcq %%rdx, %%r8\n"
    "adcq $0, %%r9\n"
    /* (r10,r8,r9) += m4 */
    "addq %%r11, %%r10\n"
    "adcq $0, %%r8\n"
    "adcq $0, %%r9\n"
    /* extract p2 */
    "movq %%r10, %q2\n"
    /* (r8,r9) += m3 */
    "addq %q8, %%r8\n"
    "adcq $0, %%r9\n"
    /* (r8,r9) += m6 * c1 */
    "movq %13, %%rax\n"
    "mulq %%r13\n"
    "addq %%rax, %%r8\n"
    "adcq %%rdx, %%r9\n"
    /* (r8,r9) += m5 */
    "addq %%r12, %%r8\n"
    "adcq $0, %%r9\n"
    /* extract p3 */
    "movq %%r8, %q3\n"
    /* (r9) += m6 */
    "addq %%r13, %%r9\n"
    /* extract p4 */
    "movq %%r9, %q4\n"
    : "=&g"(p0), "=&g"(p1), "=&g"(p2), "=g"(p3), "=g"(p4)
    : "g"(m0), "g"(m1), "g"(m2), "g"(m3), "g"(m4), "g"(m5), "g"(m6), "i"(SECP256K1_N_C_0), "i"(SECP256K1_N_C_1)
    : "rax", "rdx", "r8", "r9", "r10", "r11", "r12", "r13", "cc");

    /* Reduce 258 bits into 256. */
    __asm__ __volatile__(
    /* Preload */
    "movq %q5, %%r10\n"
    /* (rax,rdx) = p4 * c0 */
    "movq %7, %%rax\n"
    "mulq %%r10\n"
    /* (rax,rdx) += p0 */
    "addq %q1, %%rax\n"
    "adcq $0, %%rdx\n"
    /* extract r0 */
    "movq %%rax, 0(%q6)\n"
    /* Move to (r8,r9) */
    "movq %%rdx, %%r8\n"
    "xorq %%r9, %%r9\n"
    /* (r8,r9) += p1 */
    "addq %q2, %%r8\n"
    "adcq $0, %%r9\n"
    /* (r8,r9) += p4 * c1 */
    "movq %8, %%rax\n"
    "mulq %%r10\n"
    "addq %%rax, %%r8\n"
    "adcq %%rdx, %%r9\n"
    /* Extract r1 */
    "movq %%r8, 8(%q6)\n"
    "xorq %%r8, %%r8\n"
    /* (r9,r8) += p4 */
    "addq %%r10, %%r9\n"
    "adcq $0, %%r8\n"
    /* (r9,r8) += p2 */
    "addq %q3, %%r9\n"
    "adcq $0, %%r8\n"
    /* Extract r2 */
    "movq %%r9, 16(%q6)\n"
    "xorq %%r9, %%r9\n"
    /* (r8,r9) += p3 */
    "addq %q4, %%r8\n"
    "adcq $0, %%r9\n"
    /* Extract r3 */
    "movq %%r8, 24(%q6)\n"
    /* Extract c */
    "movq %%r9, %q0\n"
    : "=g"(c)
    : "g"(p0), "g"(p1), "g"(p2), "g"(p3), "g"(p4), "D"(r), "i"(SECP256K1_N_C_0), "i"(SECP256K1_N_C_1)
    : "rax", "rdx", "r8", "r9", "r10", "cc", "memory");
#else
    uint128_t c;
    uint64_t c0, c1, c2;
    uint64_t n0 = l[4], n1 = l[5], n2 = l[6], n3 = l[7];
    uint64_t m0, m1, m2, m3, m4, m5;
    uint32_t m6;
    uint64_t p0, p1, p2, p3;
    uint32_t p4;

    /* Reduce 512 bits into 385. */
    /* m[0..6] = l[0..3] + n[0..3] * SECP256K1_N_C. */
    c0 = l[0]; c1 = 0; c2 = 0;
    muladd_fast(n0, SECP256K1_N_C_0);
    extract_fast(m0);
    sumadd_fast(l[1]);
    muladd(n1, SECP256K1_N_C_0);
    muladd(n0, SECP256K1_N_C_1);
    extract(m1);
    sumadd(l[2]);
    muladd(n2, SECP256K1_N_C_0);
    muladd(n1, SECP256K1_N_C_1);
    sumadd(n0);
    extract(m2);
    sumadd(l[3]);
    muladd(n3, SECP256K1_N_C_0);
    muladd(n2, SECP256K1_N_C_1);
    sumadd(n1);
    extract(m3);
    muladd(n3, SECP256K1_N_C_1);
    sumadd(n2);
    extract(m4);
    sumadd_fast(n3);
    extract_fast(m5);
    VERIFY_CHECK(c0 <= 1);
    m6 = c0;

    /* Reduce 385 bits into 258. */
    /* p[0..4] = m[0..3] + m[4..6] * SECP256K1_N_C. */
    c0 = m0; c1 = 0; c2 = 0;
    muladd_fast(m4, SECP256K1_N_C_0);
    extract_fast(p0);
    sumadd_fast(m1);
    muladd(m5, SECP256K1_N_C_0);
    muladd(m4, SECP256K1_N_C_1);
    extract(p1);
    sumadd(m2);
    muladd(m6, SECP256K1_N_C_0);
    muladd(m5, SECP256K1_N_C_1);
    sumadd(m4);
    extract(p2);
    sumadd_fast(m3);
    muladd_fast(m6, SECP256K1_N_C_1);
    sumadd_fast(m5);
    extract_fast(p3);
    p4 = c0 + m6;
    VERIFY_CHECK(p4 <= 2);

    /* Reduce 258 bits into 256. */
    /* r[0..3] = p[0..3] + p[4] * SECP256K1_N_C. */
    c = p0 + (uint128_t)SECP256K1_N_C_0 * p4;
    r->d[0] = c & 0xFFFFFFFFFFFFFFFFULL; c >>= 64;
    c += p1 + (uint128_t)SECP256K1_N_C_1 * p4;
    r->d[1] = c & 0xFFFFFFFFFFFFFFFFULL; c >>= 64;
    c += p2 + (uint128_t)p4;
    r->d[2] = c & 0xFFFFFFFFFFFFFFFFULL; c >>= 64;
    c += p3;
    r->d[3] = c & 0xFFFFFFFFFFFFFFFFULL; c >>= 64;
#endif

    /* Final reduction of r. */
    secp256k1_scalar_reduce(r, c + secp256k1_scalar_check_overflow(r));
}

static void secp256k1_scalar_mul_512(uint64_t l[8], const secp256k1_scalar *a, const secp256k1_scalar *b) {
#ifdef USE_ASM_X86_64
    const uint64_t *pb = b->d;
    __asm__ __volatile__(
    /* Preload */
    "movq 0(%%rdi), %%r15\n"
    "movq 8(%%rdi), %%rbx\n"
    "movq 16(%%rdi), %%rcx\n"
    "movq 0(%%rdx), %%r11\n"
    "movq 8(%%rdx), %%r12\n"
    "movq 16(%%rdx), %%r13\n"
    "movq 24(%%rdx), %%r14\n"
    /* (rax,rdx) = a0 * b0 */
    "movq %%r15, %%rax\n"
    "mulq %%r11\n"
    /* Extract l0 */
    "movq %%rax, 0(%%rsi)\n"
    /* (r8,r9,r10) = (rdx) */
    "movq %%rdx, %%r8\n"
    "xorq %%r9, %%r9\n"
    "xorq %%r10, %%r10\n"
    /* (r8,r9,r10) += a0 * b1 */
    "movq %%r15, %%rax\n"
    "mulq %%r12\n"
    "addq %%rax, %%r8\n"
    "adcq %%rdx, %%r9\n"
    "adcq $0, %%r10\n"
    /* (r8,r9,r10) += a1 * b0 */
    "movq %%rbx, %%rax\n"
    "mulq %%r11\n"
    "addq %%rax, %%r8\n"
    "adcq %%rdx, %%r9\n"
    "adcq $0, %%r10\n"
    /* Extract l1 */
    "movq %%r8, 8(%%rsi)\n"
    "xorq %%r8, %%r8\n"
    /* (r9,r10,r8) += a0 * b2 */
    "movq %%r15, %%rax\n"
    "mulq %%r13\n"
    "addq %%rax, %%r9\n"
    "adcq %%rdx, %%r10\n"
    "adcq $0, %%r8\n"
    /* (r9,r10,r8) += a1 * b1 */
    "movq %%rbx, %%rax\n"
    "mulq %%r12\n"
    "addq %%rax, %%r9\n"
    "adcq %%rdx, %%r10\n"
    "adcq $0, %%r8\n"
    /* (r9,r10,r8) += a2 * b0 */
    "movq %%rcx, %%rax\n"
    "mulq %%r11\n"
    "addq %%rax, %%r9\n"
    "adcq %%rdx, %%r10\n"
    "adcq $0, %%r8\n"
    /* Extract l2 */
    "movq %%r9, 16(%%rsi)\n"
    "xorq %%r9, %%r9\n"
    /* (r10,r8,r9) += a0 * b3 */
    "movq %%r15, %%rax\n"
    "mulq %%r14\n"
    "addq %%rax, %%r10\n"
    "adcq %%rdx, %%r8\n"
    "adcq $0, %%r9\n"
    /* Preload a3 */
    "movq 24(%%rdi), %%r15\n"
    /* (r10,r8,r9) += a1 * b2 */
    "movq %%rbx, %%rax\n"
    "mulq %%r13\n"
    "addq %%rax, %%r10\n"
    "adcq %%rdx, %%r8\n"
    "adcq $0, %%r9\n"
    /* (r10,r8,r9) += a2 * b1 */
    "movq %%rcx, %%rax\n"
    "mulq %%r12\n"
    "addq %%rax, %%r10\n"
    "adcq %%rdx, %%r8\n"
    "adcq $0, %%r9\n"
    /* (r10,r8,r9) += a3 * b0 */
    "movq %%r15, %%rax\n"
    "mulq %%r11\n"
    "addq %%rax, %%r10\n"
    "adcq %%rdx, %%r8\n"
    "adcq $0, %%r9\n"
    /* Extract l3 */
    "movq %%r10, 24(%%rsi)\n"
    "xorq %%r10, %%r10\n"
    /* (r8,r9,r10) += a1 * b3 */
    "movq %%rbx, %%rax\n"
    "mulq %%r14\n"
    "addq %%rax, %%r8\n"
    "adcq %%rdx, %%r9\n"
    "adcq $0, %%r10\n"
    /* (r8,r9,r10) += a2 * b2 */
    "movq %%rcx, %%rax\n"
    "mulq %%r13\n"
    "addq %%rax, %%r8\n"
    "adcq %%rdx, %%r9\n"
    "adcq $0, %%r10\n"
    /* (r8,r9,r10) += a3 * b1 */
    "movq %%r15, %%rax\n"
    "mulq %%r12\n"
    "addq %%rax, %%r8\n"
    "adcq %%rdx, %%r9\n"
    "adcq $0, %%r10\n"
    /* Extract l4 */
    "movq %%r8, 32(%%rsi)\n"
    "xorq %%r8, %%r8\n"
    /* (r9,r10,r8) += a2 * b3 */
    "movq %%rcx, %%rax\n"
    "mulq %%r14\n"
    "addq %%rax, %%r9\n"
    "adcq %%rdx, %%r10\n"
    "adcq $0, %%r8\n"
    /* (r9,r10,r8) += a3 * b2 */
    "movq %%r15, %%rax\n"
    "mulq %%r13\n"
    "addq %%rax, %%r9\n"
    "adcq %%rdx, %%r10\n"
    "adcq $0, %%r8\n"
    /* Extract l5 */
    "movq %%r9, 40(%%rsi)\n"
    /* (r10,r8) += a3 * b3 */
    "movq %%r15, %%rax\n"
    "mulq %%r14\n"
    "addq %%rax, %%r10\n"
    "adcq %%rdx, %%r8\n"
    /* Extract l6 */
    "movq %%r10, 48(%%rsi)\n"
    /* Extract l7 */
    "movq %%r8, 56(%%rsi)\n"
    : "+d"(pb)
    : "S"(l), "D"(a->d)
    : "rax", "rbx", "rcx", "r8", "r9", "r10", "r11", "r12", "r13", "r14", "r15", "cc", "memory");
#else
    /* 160 bit accumulator. */
    uint64_t c0 = 0, c1 = 0;
    uint32_t c2 = 0;

    /* l[0..7] = a[0..3] * b[0..3]. */
    muladd_fast(a->d[0], b->d[0]);
    extract_fast(l[0]);
    muladd(a->d[0], b->d[1]);
    muladd(a->d[1], b->d[0]);
    extract(l[1]);
    muladd(a->d[0], b->d[2]);
    muladd(a->d[1], b->d[1]);
    muladd(a->d[2], b->d[0]);
    extract(l[2]);
    muladd(a->d[0], b->d[3]);
    muladd(a->d[1], b->d[2]);
    muladd(a->d[2], b->d[1]);
    muladd(a->d[3], b->d[0]);
    extract(l[3]);
    muladd(a->d[1], b->d[3]);
    muladd(a->d[2], b->d[2]);
    muladd(a->d[3], b->d[1]);
    extract(l[4]);
    muladd(a->d[2], b->d[3]);
    muladd(a->d[3], b->d[2]);
    extract(l[5]);
    muladd_fast(a->d[3], b->d[3]);
    extract_fast(l[6]);
    VERIFY_CHECK(c1 == 0);
    l[7] = c0;
#endif
}

#undef sumadd
#undef sumadd_fast
#undef muladd
#undef muladd_fast
#undef extract
#undef extract_fast

static void secp256k1_scalar_mul(secp256k1_scalar *r, const secp256k1_scalar *a, const secp256k1_scalar *b) {
    uint64_t l[8];
    secp256k1_scalar_mul_512(l, a, b);
    secp256k1_scalar_reduce_512(r, l);
}

static int secp256k1_scalar_shr_int(secp256k1_scalar *r, int n) {
    int ret;
    VERIFY_CHECK(n > 0);
    VERIFY_CHECK(n < 16);
    ret = r->d[0] & ((1 << n) - 1);
    r->d[0] = (r->d[0] >> n) + (r->d[1] << (64 - n));
    r->d[1] = (r->d[1] >> n) + (r->d[2] << (64 - n));
    r->d[2] = (r->d[2] >> n) + (r->d[3] << (64 - n));
    r->d[3] = (r->d[3] >> n);
    return ret;
}

static void secp256k1_scalar_split_128(secp256k1_scalar *r1, secp256k1_scalar *r2, const secp256k1_scalar *k) {
    r1->d[0] = k->d[0];
    r1->d[1] = k->d[1];
    r1->d[2] = 0;
    r1->d[3] = 0;
    r2->d[0] = k->d[2];
    r2->d[1] = k->d[3];
    r2->d[2] = 0;
    r2->d[3] = 0;
}

SECP256K1_INLINE static int secp256k1_scalar_eq(const secp256k1_scalar *a, const secp256k1_scalar *b) {
    return ((a->d[0] ^ b->d[0]) | (a->d[1] ^ b->d[1]) | (a->d[2] ^ b->d[2]) | (a->d[3] ^ b->d[3])) == 0;
}

SECP256K1_INLINE static void secp256k1_scalar_mul_shift_var(secp256k1_scalar *r, const secp256k1_scalar *a, const secp256k1_scalar *b, unsigned int shift) {
    uint64_t l[8];
    unsigned int shiftlimbs;
    unsigned int shiftlow;
    unsigned int shifthigh;
    VERIFY_CHECK(shift >= 256);
    secp256k1_scalar_mul_512(l, a, b);
    shiftlimbs = shift >> 6;
    shiftlow = shift & 0x3F;
    shifthigh = 64 - shiftlow;
    r->d[0] = shift < 512 ? (l[0 + shiftlimbs] >> shiftlow | (shift < 448 && shiftlow ? (l[1 + shiftlimbs] << shifthigh) : 0)) : 0;
    r->d[1] = shift < 448 ? (l[1 + shiftlimbs] >> shiftlow | (shift < 384 && shiftlow ? (l[2 + shiftlimbs] << shifthigh) : 0)) : 0;
    r->d[2] = shift < 384 ? (l[2 + shiftlimbs] >> shiftlow | (shift < 320 && shiftlow ? (l[3 + shiftlimbs] << shifthigh) : 0)) : 0;
    r->d[3] = shift < 320 ? (l[3 + shiftlimbs] >> shiftlow) : 0;
    secp256k1_scalar_cadd_bit(r, 0, (l[(shift - 1) >> 6] >> ((shift - 1) & 0x3f)) & 1);
}

static SECP256K1_INLINE void secp256k1_scalar_cmov(secp256k1_scalar *r, const secp256k1_scalar *a, int flag) {
    uint64_t mask0, mask1;
    VG_CHECK_VERIFY(r->d, sizeof(r->d));
    mask0 = flag + ~((uint64_t)0);
    mask1 = ~mask0;
    r->d[0] = (r->d[0] & mask0) | (a->d[0] & mask1);
    r->d[1] = (r->d[1] & mask0) | (a->d[1] & mask1);
    r->d[2] = (r->d[2] & mask0) | (a->d[2] & mask1);
    r->d[3] = (r->d[3] & mask0) | (a->d[3] & mask1);
}

<<<<<<< HEAD
#define ROTL32(x,n) ((x) << (n) | (x) >> (32-(n)))
#define QUARTERROUND(a,b,c,d) \
  a += b; d = ROTL32(d ^ a, 16); \
  c += d; b = ROTL32(b ^ c, 12); \
  a += b; d = ROTL32(d ^ a, 8); \
  c += d; b = ROTL32(b ^ c, 7);

#if defined(SECP256K1_BIG_ENDIAN)
#define LE32(p) ((((p) & 0xFF) << 24) | (((p) & 0xFF00) << 8) | (((p) & 0xFF0000) >> 8) | (((p) & 0xFF000000) >> 24))
#elif defined(SECP256K1_LITTLE_ENDIAN)
#define LE32(p) (p)
#endif

static void secp256k1_scalar_chacha20(secp256k1_scalar *r1, secp256k1_scalar *r2, const unsigned char *seed, uint64_t idx) {
    size_t n;
    size_t over_count = 0;
    uint32_t seed32[8];
    uint32_t x0, x1, x2, x3, x4, x5, x6, x7, x8, x9, x10, x11, x12, x13, x14, x15;
    int over1, over2;

    memcpy((void *) seed32, (const void *) seed, 32);
    do {
        x0 = 0x61707865;
        x1 = 0x3320646e;
        x2 = 0x79622d32;
        x3 = 0x6b206574;
        x4 = LE32(seed32[0]);
        x5 = LE32(seed32[1]);
        x6 = LE32(seed32[2]);
        x7 = LE32(seed32[3]);
        x8 = LE32(seed32[4]);
        x9 = LE32(seed32[5]);
        x10 = LE32(seed32[6]);
        x11 = LE32(seed32[7]);
        x12 = idx;
        x13 = idx >> 32;
        x14 = 0;
        x15 = over_count;

        n = 10;
        while (n--) {
            QUARTERROUND(x0, x4, x8,x12)
            QUARTERROUND(x1, x5, x9,x13)
            QUARTERROUND(x2, x6,x10,x14)
            QUARTERROUND(x3, x7,x11,x15)
            QUARTERROUND(x0, x5,x10,x15)
            QUARTERROUND(x1, x6,x11,x12)
            QUARTERROUND(x2, x7, x8,x13)
            QUARTERROUND(x3, x4, x9,x14)
        }

        x0 += 0x61707865;
        x1 += 0x3320646e;
        x2 += 0x79622d32;
        x3 += 0x6b206574;
        x4 += LE32(seed32[0]);
        x5 += LE32(seed32[1]);
        x6 += LE32(seed32[2]);
        x7 += LE32(seed32[3]);
        x8 += LE32(seed32[4]);
        x9 += LE32(seed32[5]);
        x10 += LE32(seed32[6]);
        x11 += LE32(seed32[7]);
        x12 += idx;
        x13 += idx >> 32;
        x14 += 0;
        x15 += over_count;

        r1->d[3] = (((uint64_t)  x0) << 32) | x1;
        r1->d[2] = (((uint64_t)  x2) << 32) | x3;
        r1->d[1] = (((uint64_t)  x4) << 32) | x5;
        r1->d[0] = (((uint64_t)  x6) << 32) | x7;
        r2->d[3] = (((uint64_t)  x8) << 32) | x9;
        r2->d[2] = (((uint64_t) x10) << 32) | x11;
        r2->d[1] = (((uint64_t) x12) << 32) | x13;
        r2->d[0] = (((uint64_t) x14) << 32) | x15;

        over1 = secp256k1_scalar_check_overflow(r1);
        over2 = secp256k1_scalar_check_overflow(r2);
        over_count++;
   } while (over1 | over2);
}

#undef ROTL32
#undef QUARTERROUND
#undef LE32
=======
static void secp256k1_scalar_from_signed62(secp256k1_scalar *r, const secp256k1_modinv64_signed62 *a) {
    const uint64_t a0 = a->v[0], a1 = a->v[1], a2 = a->v[2], a3 = a->v[3], a4 = a->v[4];

    /* The output from secp256k1_modinv64{_var} should be normalized to range [0,modulus), and
     * have limbs in [0,2^62). The modulus is < 2^256, so the top limb must be below 2^(256-62*4).
     */
    VERIFY_CHECK(a0 >> 62 == 0);
    VERIFY_CHECK(a1 >> 62 == 0);
    VERIFY_CHECK(a2 >> 62 == 0);
    VERIFY_CHECK(a3 >> 62 == 0);
    VERIFY_CHECK(a4 >> 8 == 0);

    r->d[0] = a0      | a1 << 62;
    r->d[1] = a1 >> 2 | a2 << 60;
    r->d[2] = a2 >> 4 | a3 << 58;
    r->d[3] = a3 >> 6 | a4 << 56;

#ifdef VERIFY
    VERIFY_CHECK(secp256k1_scalar_check_overflow(r) == 0);
#endif
}

static void secp256k1_scalar_to_signed62(secp256k1_modinv64_signed62 *r, const secp256k1_scalar *a) {
    const uint64_t M62 = UINT64_MAX >> 2;
    const uint64_t a0 = a->d[0], a1 = a->d[1], a2 = a->d[2], a3 = a->d[3];

#ifdef VERIFY
    VERIFY_CHECK(secp256k1_scalar_check_overflow(a) == 0);
#endif

    r->v[0] =  a0                   & M62;
    r->v[1] = (a0 >> 62 | a1 <<  2) & M62;
    r->v[2] = (a1 >> 60 | a2 <<  4) & M62;
    r->v[3] = (a2 >> 58 | a3 <<  6) & M62;
    r->v[4] =  a3 >> 56;
}

static const secp256k1_modinv64_modinfo secp256k1_const_modinfo_scalar = {
    {{0x3FD25E8CD0364141LL, 0x2ABB739ABD2280EELL, -0x15LL, 0, 256}},
    0x34F20099AA774EC1LL
};

static void secp256k1_scalar_inverse(secp256k1_scalar *r, const secp256k1_scalar *x) {
    secp256k1_modinv64_signed62 s;
#ifdef VERIFY
    int zero_in = secp256k1_scalar_is_zero(x);
#endif
    secp256k1_scalar_to_signed62(&s, x);
    secp256k1_modinv64(&s, &secp256k1_const_modinfo_scalar);
    secp256k1_scalar_from_signed62(r, &s);

#ifdef VERIFY
    VERIFY_CHECK(secp256k1_scalar_is_zero(r) == zero_in);
#endif
}

static void secp256k1_scalar_inverse_var(secp256k1_scalar *r, const secp256k1_scalar *x) {
    secp256k1_modinv64_signed62 s;
#ifdef VERIFY
    int zero_in = secp256k1_scalar_is_zero(x);
#endif
    secp256k1_scalar_to_signed62(&s, x);
    secp256k1_modinv64_var(&s, &secp256k1_const_modinfo_scalar);
    secp256k1_scalar_from_signed62(r, &s);

#ifdef VERIFY
    VERIFY_CHECK(secp256k1_scalar_is_zero(r) == zero_in);
#endif
}

SECP256K1_INLINE static int secp256k1_scalar_is_even(const secp256k1_scalar *a) {
    return !(a->d[0] & 1);
}
>>>>>>> 1758a92f

#endif /* SECP256K1_SCALAR_REPR_IMPL_H */<|MERGE_RESOLUTION|>--- conflicted
+++ resolved
@@ -7,12 +7,10 @@
 #ifndef SECP256K1_SCALAR_REPR_IMPL_H
 #define SECP256K1_SCALAR_REPR_IMPL_H
 
-<<<<<<< HEAD
 #include "scalar.h"
 #include <string.h>
-=======
+
 #include "modinv64_impl.h"
->>>>>>> 1758a92f
 
 /* Limbs of the secp256k1 order. */
 #define SECP256K1_N_0 ((uint64_t)0xBFD25E8CD0364141ULL)
@@ -803,7 +801,6 @@
     r->d[3] = (r->d[3] & mask0) | (a->d[3] & mask1);
 }
 
-<<<<<<< HEAD
 #define ROTL32(x,n) ((x) << (n) | (x) >> (32-(n)))
 #define QUARTERROUND(a,b,c,d) \
   a += b; d = ROTL32(d ^ a, 16); \
@@ -890,7 +887,7 @@
 #undef ROTL32
 #undef QUARTERROUND
 #undef LE32
-=======
+
 static void secp256k1_scalar_from_signed62(secp256k1_scalar *r, const secp256k1_modinv64_signed62 *a) {
     const uint64_t a0 = a->v[0], a1 = a->v[1], a2 = a->v[2], a3 = a->v[3], a4 = a->v[4];
 
@@ -964,6 +961,5 @@
 SECP256K1_INLINE static int secp256k1_scalar_is_even(const secp256k1_scalar *a) {
     return !(a->d[0] & 1);
 }
->>>>>>> 1758a92f
 
 #endif /* SECP256K1_SCALAR_REPR_IMPL_H */