--- conflicted
+++ resolved
@@ -7645,11 +7645,6 @@
     test_ecdsa_edge_cases();
 }
 
-<<<<<<< HEAD
-#ifdef ENABLE_MODULE_BPPP
-# include "modules/bppp/tests_impl.h"
-#endif
-=======
 /** Wycheproof tests
 
 The tests check for known attacks (range checks in (r,s), arithmetic errors, malleability).
@@ -7687,7 +7682,10 @@
 static void run_ecdsa_wycheproof(void) {
     test_ecdsa_wycheproof();
 }
->>>>>>> 346a053d
+
+#ifdef ENABLE_MODULE_BPPP
+# include "modules/bppp/tests_impl.h"
+#endif
 
 #ifdef ENABLE_MODULE_ECDH
 # include "modules/ecdh/tests_impl.h"
