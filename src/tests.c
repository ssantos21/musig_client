--- conflicted
+++ resolved
@@ -1,16 +1,8 @@
-<<<<<<< HEAD
-/**********************************************************************
- * Copyright (c) 2013-2015 Pieter Wuille, Gregory Maxwell             *
- * Distributed under the MIT software license, see the accompanying   *
- * file COPYING or http://www.opensource.org/licenses/mit-license.php.*
- **********************************************************************/
-=======
 /***********************************************************************
- * Copyright (c) 2013, 2014, 2015 Pieter Wuille, Gregory Maxwell       *
+ * Copyright (c) 2013-2015 Pieter Wuille, Gregory Maxwell              *
  * Distributed under the MIT software license, see the accompanying    *
  * file COPYING or https://www.opensource.org/licenses/mit-license.php.*
  ***********************************************************************/
->>>>>>> 4c3ba88c
 
 #if defined HAVE_CONFIG_H
 #include "libsecp256k1-config.h"
