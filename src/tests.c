--- conflicted
+++ resolved
@@ -172,8 +172,7 @@
     secp256k1_scalar_get_b32(b32, &num);
 }
 
-<<<<<<< HEAD
-void run_util_tests(void) {
+static void run_util_tests(void) {
     int i;
     uint64_t r;
     uint64_t r2;
@@ -219,10 +218,7 @@
     }
 }
 
-void run_selftest_tests(void) {
-=======
 static void run_selftest_tests(void) {
->>>>>>> 6048e6c0
     /* Test public API */
     secp256k1_selftest();
 }
@@ -2398,8 +2394,7 @@
     CHECK(secp256k1_scalar_set_b32_seckey(&s2, b32) == 0);
 }
 
-<<<<<<< HEAD
-void scalar_chacha_tests(void) {
+static void scalar_chacha_tests(void) {
     /* Test vectors 1 to 4 from https://tools.ietf.org/html/rfc8439#appendix-A
      * Note that scalar_set_b32 and scalar_get_b32 represent integers
      * underlying the scalar in big-endian format. */
@@ -2507,10 +2502,7 @@
     CHECK(secp256k1_scalar_eq(&exp_r2, &r2));
 }
 
-void run_scalar_tests(void) {
-=======
 static void run_scalar_tests(void) {
->>>>>>> 6048e6c0
     int i;
     for (i = 0; i < 128 * COUNT; i++) {
         scalar_test();
@@ -4245,8 +4237,7 @@
     }
 }
 
-<<<<<<< HEAD
-void test_ec_commit(void) {
+static void test_ec_commit(void) {
     secp256k1_scalar seckey_s;
     secp256k1_ge pubkey;
     secp256k1_gej pubkeyj;
@@ -4284,7 +4275,7 @@
     CHECK(secp256k1_ec_commit_verify(&commitment, &pubkey, &sha, data, 32) == 0);
 }
 
-void test_ec_commit_api(void) {
+static void test_ec_commit_api(void) {
     unsigned char seckey[32];
     secp256k1_scalar seckey_s;
     secp256k1_ge pubkey;
@@ -4315,7 +4306,7 @@
     CHECK(secp256k1_ec_commit_verify(&commitment, &pubkey, &sha, data, 1) == 1);
 }
 
-void run_ec_commit(void) {
+static void run_ec_commit(void) {
     int i;
     for (i = 0; i < COUNT * 8; i++) {
          test_ec_commit();
@@ -4323,10 +4314,7 @@
     test_ec_commit_api();
 }
 
-void test_group_decompress(const secp256k1_fe* x) {
-=======
 static void test_group_decompress(const secp256k1_fe* x) {
->>>>>>> 6048e6c0
     /* The input itself, normalized. */
     secp256k1_fe fex = *x;
     secp256k1_fe fez;
@@ -7634,7 +7622,6 @@
 # include "modules/schnorrsig/tests_impl.h"
 #endif
 
-<<<<<<< HEAD
 #ifdef ENABLE_MODULE_ECDSA_S2C
 # include "modules/ecdsa_s2c/tests_impl.h"
 #endif
@@ -7643,10 +7630,7 @@
 # include "modules/ecdsa_adaptor/tests_impl.h"
 #endif
 
-void run_secp256k1_memczero_test(void) {
-=======
 static void run_secp256k1_memczero_test(void) {
->>>>>>> 6048e6c0
     unsigned char buf1[6] = {1, 2, 3, 4, 5, 6};
     unsigned char buf2[sizeof(buf1)];
 
