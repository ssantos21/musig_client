--- conflicted
+++ resolved
@@ -7839,17 +7839,16 @@
 # include "modules/schnorrsig/tests_impl.h"
 #endif
 
-<<<<<<< HEAD
+#ifdef ENABLE_MODULE_ELLSWIFT
+# include "modules/ellswift/tests_impl.h"
+#endif
+
 #ifdef ENABLE_MODULE_ECDSA_S2C
 # include "modules/ecdsa_s2c/tests_impl.h"
 #endif
 
 #ifdef ENABLE_MODULE_ECDSA_ADAPTOR
 # include "modules/ecdsa_adaptor/tests_impl.h"
-=======
-#ifdef ENABLE_MODULE_ELLSWIFT
-# include "modules/ellswift/tests_impl.h"
->>>>>>> 799f4eec
 #endif
 
 static void run_secp256k1_memczero_test(void) {
@@ -8226,7 +8225,10 @@
     run_schnorrsig_tests();
 #endif
 
-<<<<<<< HEAD
+#ifdef ENABLE_MODULE_ELLSWIFT
+    run_ellswift_tests();
+#endif
+
 #ifdef ENABLE_MODULE_ECDSA_S2C
     /* ECDSA sign to contract */
     run_ecdsa_s2c_tests();
@@ -8234,10 +8236,6 @@
 
 #ifdef ENABLE_MODULE_ECDSA_ADAPTOR
     run_ecdsa_adaptor_tests();
-=======
-#ifdef ENABLE_MODULE_ELLSWIFT
-    run_ellswift_tests();
->>>>>>> 799f4eec
 #endif
 
     /* util tests */
