--- conflicted
+++ resolved
@@ -27,13 +27,11 @@
 #include "include/secp256k1_schnorrsig.h"
 #endif
 
-<<<<<<< HEAD
 #ifdef ENABLE_MODULE_ECDSA_S2C
 #include "include/secp256k1_ecdsa_s2c.h"
 #endif
-=======
+
 void run_tests(secp256k1_context *ctx, unsigned char *key);
->>>>>>> 4c3ba88c
 
 int main(void) {
     secp256k1_context* ctx;
@@ -176,7 +174,6 @@
     VALGRIND_MAKE_MEM_DEFINED(&ret, sizeof(ret));
     CHECK(ret == 1);
 #endif
-<<<<<<< HEAD
 
 #ifdef ENABLE_MODULE_ECDSA_S2C
     {
@@ -202,9 +199,4 @@
         CHECK(ret == 1);
     }
 #endif
-
-    secp256k1_context_destroy(ctx);
-    return 0;
-=======
->>>>>>> 4c3ba88c
 }