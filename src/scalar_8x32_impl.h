/***********************************************************************
 * Copyright (c) 2014 Pieter Wuille                                    *
 * Distributed under the MIT software license, see the accompanying    *
 * file COPYING or https://www.opensource.org/licenses/mit-license.php.*
 ***********************************************************************/

#ifndef SECP256K1_SCALAR_REPR_IMPL_H
#define SECP256K1_SCALAR_REPR_IMPL_H

<<<<<<< HEAD
#include <string.h>
=======
#include "modinv32_impl.h"
>>>>>>> 1758a92f

/* Limbs of the secp256k1 order. */
#define SECP256K1_N_0 ((uint32_t)0xD0364141UL)
#define SECP256K1_N_1 ((uint32_t)0xBFD25E8CUL)
#define SECP256K1_N_2 ((uint32_t)0xAF48A03BUL)
#define SECP256K1_N_3 ((uint32_t)0xBAAEDCE6UL)
#define SECP256K1_N_4 ((uint32_t)0xFFFFFFFEUL)
#define SECP256K1_N_5 ((uint32_t)0xFFFFFFFFUL)
#define SECP256K1_N_6 ((uint32_t)0xFFFFFFFFUL)
#define SECP256K1_N_7 ((uint32_t)0xFFFFFFFFUL)

/* Limbs of 2^256 minus the secp256k1 order. */
#define SECP256K1_N_C_0 (~SECP256K1_N_0 + 1)
#define SECP256K1_N_C_1 (~SECP256K1_N_1)
#define SECP256K1_N_C_2 (~SECP256K1_N_2)
#define SECP256K1_N_C_3 (~SECP256K1_N_3)
#define SECP256K1_N_C_4 (1)

/* Limbs of half the secp256k1 order. */
#define SECP256K1_N_H_0 ((uint32_t)0x681B20A0UL)
#define SECP256K1_N_H_1 ((uint32_t)0xDFE92F46UL)
#define SECP256K1_N_H_2 ((uint32_t)0x57A4501DUL)
#define SECP256K1_N_H_3 ((uint32_t)0x5D576E73UL)
#define SECP256K1_N_H_4 ((uint32_t)0xFFFFFFFFUL)
#define SECP256K1_N_H_5 ((uint32_t)0xFFFFFFFFUL)
#define SECP256K1_N_H_6 ((uint32_t)0xFFFFFFFFUL)
#define SECP256K1_N_H_7 ((uint32_t)0x7FFFFFFFUL)

SECP256K1_INLINE static void secp256k1_scalar_clear(secp256k1_scalar *r) {
    r->d[0] = 0;
    r->d[1] = 0;
    r->d[2] = 0;
    r->d[3] = 0;
    r->d[4] = 0;
    r->d[5] = 0;
    r->d[6] = 0;
    r->d[7] = 0;
}

SECP256K1_INLINE static void secp256k1_scalar_set_int(secp256k1_scalar *r, unsigned int v) {
    r->d[0] = v;
    r->d[1] = 0;
    r->d[2] = 0;
    r->d[3] = 0;
    r->d[4] = 0;
    r->d[5] = 0;
    r->d[6] = 0;
    r->d[7] = 0;
}

SECP256K1_INLINE static void secp256k1_scalar_set_u64(secp256k1_scalar *r, uint64_t v) {
    r->d[0] = v;
    r->d[1] = v >> 32;
    r->d[2] = 0;
    r->d[3] = 0;
    r->d[4] = 0;
    r->d[5] = 0;
    r->d[6] = 0;
    r->d[7] = 0;
}

SECP256K1_INLINE static unsigned int secp256k1_scalar_get_bits(const secp256k1_scalar *a, unsigned int offset, unsigned int count) {
    VERIFY_CHECK((offset + count - 1) >> 5 == offset >> 5);
    return (a->d[offset >> 5] >> (offset & 0x1F)) & ((1 << count) - 1);
}

SECP256K1_INLINE static unsigned int secp256k1_scalar_get_bits_var(const secp256k1_scalar *a, unsigned int offset, unsigned int count) {
    VERIFY_CHECK(count < 32);
    VERIFY_CHECK(offset + count <= 256);
    if ((offset + count - 1) >> 5 == offset >> 5) {
        return secp256k1_scalar_get_bits(a, offset, count);
    } else {
        VERIFY_CHECK((offset >> 5) + 1 < 8);
        return ((a->d[offset >> 5] >> (offset & 0x1F)) | (a->d[(offset >> 5) + 1] << (32 - (offset & 0x1F)))) & ((((uint32_t)1) << count) - 1);
    }
}

SECP256K1_INLINE static int secp256k1_scalar_check_overflow(const secp256k1_scalar *a) {
    int yes = 0;
    int no = 0;
    no |= (a->d[7] < SECP256K1_N_7); /* No need for a > check. */
    no |= (a->d[6] < SECP256K1_N_6); /* No need for a > check. */
    no |= (a->d[5] < SECP256K1_N_5); /* No need for a > check. */
    no |= (a->d[4] < SECP256K1_N_4);
    yes |= (a->d[4] > SECP256K1_N_4) & ~no;
    no |= (a->d[3] < SECP256K1_N_3) & ~yes;
    yes |= (a->d[3] > SECP256K1_N_3) & ~no;
    no |= (a->d[2] < SECP256K1_N_2) & ~yes;
    yes |= (a->d[2] > SECP256K1_N_2) & ~no;
    no |= (a->d[1] < SECP256K1_N_1) & ~yes;
    yes |= (a->d[1] > SECP256K1_N_1) & ~no;
    yes |= (a->d[0] >= SECP256K1_N_0) & ~no;
    return yes;
}

SECP256K1_INLINE static int secp256k1_scalar_reduce(secp256k1_scalar *r, uint32_t overflow) {
    uint64_t t;
    VERIFY_CHECK(overflow <= 1);
    t = (uint64_t)r->d[0] + overflow * SECP256K1_N_C_0;
    r->d[0] = t & 0xFFFFFFFFUL; t >>= 32;
    t += (uint64_t)r->d[1] + overflow * SECP256K1_N_C_1;
    r->d[1] = t & 0xFFFFFFFFUL; t >>= 32;
    t += (uint64_t)r->d[2] + overflow * SECP256K1_N_C_2;
    r->d[2] = t & 0xFFFFFFFFUL; t >>= 32;
    t += (uint64_t)r->d[3] + overflow * SECP256K1_N_C_3;
    r->d[3] = t & 0xFFFFFFFFUL; t >>= 32;
    t += (uint64_t)r->d[4] + overflow * SECP256K1_N_C_4;
    r->d[4] = t & 0xFFFFFFFFUL; t >>= 32;
    t += (uint64_t)r->d[5];
    r->d[5] = t & 0xFFFFFFFFUL; t >>= 32;
    t += (uint64_t)r->d[6];
    r->d[6] = t & 0xFFFFFFFFUL; t >>= 32;
    t += (uint64_t)r->d[7];
    r->d[7] = t & 0xFFFFFFFFUL;
    return overflow;
}

static int secp256k1_scalar_add(secp256k1_scalar *r, const secp256k1_scalar *a, const secp256k1_scalar *b) {
    int overflow;
    uint64_t t = (uint64_t)a->d[0] + b->d[0];
    r->d[0] = t & 0xFFFFFFFFULL; t >>= 32;
    t += (uint64_t)a->d[1] + b->d[1];
    r->d[1] = t & 0xFFFFFFFFULL; t >>= 32;
    t += (uint64_t)a->d[2] + b->d[2];
    r->d[2] = t & 0xFFFFFFFFULL; t >>= 32;
    t += (uint64_t)a->d[3] + b->d[3];
    r->d[3] = t & 0xFFFFFFFFULL; t >>= 32;
    t += (uint64_t)a->d[4] + b->d[4];
    r->d[4] = t & 0xFFFFFFFFULL; t >>= 32;
    t += (uint64_t)a->d[5] + b->d[5];
    r->d[5] = t & 0xFFFFFFFFULL; t >>= 32;
    t += (uint64_t)a->d[6] + b->d[6];
    r->d[6] = t & 0xFFFFFFFFULL; t >>= 32;
    t += (uint64_t)a->d[7] + b->d[7];
    r->d[7] = t & 0xFFFFFFFFULL; t >>= 32;
    overflow = t + secp256k1_scalar_check_overflow(r);
    VERIFY_CHECK(overflow == 0 || overflow == 1);
    secp256k1_scalar_reduce(r, overflow);
    return overflow;
}

static void secp256k1_scalar_cadd_bit(secp256k1_scalar *r, unsigned int bit, int flag) {
    uint64_t t;
    VERIFY_CHECK(bit < 256);
    bit += ((uint32_t) flag - 1) & 0x100;  /* forcing (bit >> 5) > 7 makes this a noop */
    t = (uint64_t)r->d[0] + (((uint32_t)((bit >> 5) == 0)) << (bit & 0x1F));
    r->d[0] = t & 0xFFFFFFFFULL; t >>= 32;
    t += (uint64_t)r->d[1] + (((uint32_t)((bit >> 5) == 1)) << (bit & 0x1F));
    r->d[1] = t & 0xFFFFFFFFULL; t >>= 32;
    t += (uint64_t)r->d[2] + (((uint32_t)((bit >> 5) == 2)) << (bit & 0x1F));
    r->d[2] = t & 0xFFFFFFFFULL; t >>= 32;
    t += (uint64_t)r->d[3] + (((uint32_t)((bit >> 5) == 3)) << (bit & 0x1F));
    r->d[3] = t & 0xFFFFFFFFULL; t >>= 32;
    t += (uint64_t)r->d[4] + (((uint32_t)((bit >> 5) == 4)) << (bit & 0x1F));
    r->d[4] = t & 0xFFFFFFFFULL; t >>= 32;
    t += (uint64_t)r->d[5] + (((uint32_t)((bit >> 5) == 5)) << (bit & 0x1F));
    r->d[5] = t & 0xFFFFFFFFULL; t >>= 32;
    t += (uint64_t)r->d[6] + (((uint32_t)((bit >> 5) == 6)) << (bit & 0x1F));
    r->d[6] = t & 0xFFFFFFFFULL; t >>= 32;
    t += (uint64_t)r->d[7] + (((uint32_t)((bit >> 5) == 7)) << (bit & 0x1F));
    r->d[7] = t & 0xFFFFFFFFULL;
#ifdef VERIFY
    VERIFY_CHECK((t >> 32) == 0);
    VERIFY_CHECK(secp256k1_scalar_check_overflow(r) == 0);
#endif
}

static void secp256k1_scalar_set_b32(secp256k1_scalar *r, const unsigned char *b32, int *overflow) {
    int over;
    r->d[0] = (uint32_t)b32[31] | (uint32_t)b32[30] << 8 | (uint32_t)b32[29] << 16 | (uint32_t)b32[28] << 24;
    r->d[1] = (uint32_t)b32[27] | (uint32_t)b32[26] << 8 | (uint32_t)b32[25] << 16 | (uint32_t)b32[24] << 24;
    r->d[2] = (uint32_t)b32[23] | (uint32_t)b32[22] << 8 | (uint32_t)b32[21] << 16 | (uint32_t)b32[20] << 24;
    r->d[3] = (uint32_t)b32[19] | (uint32_t)b32[18] << 8 | (uint32_t)b32[17] << 16 | (uint32_t)b32[16] << 24;
    r->d[4] = (uint32_t)b32[15] | (uint32_t)b32[14] << 8 | (uint32_t)b32[13] << 16 | (uint32_t)b32[12] << 24;
    r->d[5] = (uint32_t)b32[11] | (uint32_t)b32[10] << 8 | (uint32_t)b32[9] << 16 | (uint32_t)b32[8] << 24;
    r->d[6] = (uint32_t)b32[7] | (uint32_t)b32[6] << 8 | (uint32_t)b32[5] << 16 | (uint32_t)b32[4] << 24;
    r->d[7] = (uint32_t)b32[3] | (uint32_t)b32[2] << 8 | (uint32_t)b32[1] << 16 | (uint32_t)b32[0] << 24;
    over = secp256k1_scalar_reduce(r, secp256k1_scalar_check_overflow(r));
    if (overflow) {
        *overflow = over;
    }
}

static void secp256k1_scalar_get_b32(unsigned char *bin, const secp256k1_scalar* a) {
    bin[0] = a->d[7] >> 24; bin[1] = a->d[7] >> 16; bin[2] = a->d[7] >> 8; bin[3] = a->d[7];
    bin[4] = a->d[6] >> 24; bin[5] = a->d[6] >> 16; bin[6] = a->d[6] >> 8; bin[7] = a->d[6];
    bin[8] = a->d[5] >> 24; bin[9] = a->d[5] >> 16; bin[10] = a->d[5] >> 8; bin[11] = a->d[5];
    bin[12] = a->d[4] >> 24; bin[13] = a->d[4] >> 16; bin[14] = a->d[4] >> 8; bin[15] = a->d[4];
    bin[16] = a->d[3] >> 24; bin[17] = a->d[3] >> 16; bin[18] = a->d[3] >> 8; bin[19] = a->d[3];
    bin[20] = a->d[2] >> 24; bin[21] = a->d[2] >> 16; bin[22] = a->d[2] >> 8; bin[23] = a->d[2];
    bin[24] = a->d[1] >> 24; bin[25] = a->d[1] >> 16; bin[26] = a->d[1] >> 8; bin[27] = a->d[1];
    bin[28] = a->d[0] >> 24; bin[29] = a->d[0] >> 16; bin[30] = a->d[0] >> 8; bin[31] = a->d[0];
}

SECP256K1_INLINE static int secp256k1_scalar_is_zero(const secp256k1_scalar *a) {
    return (a->d[0] | a->d[1] | a->d[2] | a->d[3] | a->d[4] | a->d[5] | a->d[6] | a->d[7]) == 0;
}

static void secp256k1_scalar_negate(secp256k1_scalar *r, const secp256k1_scalar *a) {
    uint32_t nonzero = 0xFFFFFFFFUL * (secp256k1_scalar_is_zero(a) == 0);
    uint64_t t = (uint64_t)(~a->d[0]) + SECP256K1_N_0 + 1;
    r->d[0] = t & nonzero; t >>= 32;
    t += (uint64_t)(~a->d[1]) + SECP256K1_N_1;
    r->d[1] = t & nonzero; t >>= 32;
    t += (uint64_t)(~a->d[2]) + SECP256K1_N_2;
    r->d[2] = t & nonzero; t >>= 32;
    t += (uint64_t)(~a->d[3]) + SECP256K1_N_3;
    r->d[3] = t & nonzero; t >>= 32;
    t += (uint64_t)(~a->d[4]) + SECP256K1_N_4;
    r->d[4] = t & nonzero; t >>= 32;
    t += (uint64_t)(~a->d[5]) + SECP256K1_N_5;
    r->d[5] = t & nonzero; t >>= 32;
    t += (uint64_t)(~a->d[6]) + SECP256K1_N_6;
    r->d[6] = t & nonzero; t >>= 32;
    t += (uint64_t)(~a->d[7]) + SECP256K1_N_7;
    r->d[7] = t & nonzero;
}

SECP256K1_INLINE static int secp256k1_scalar_is_one(const secp256k1_scalar *a) {
    return ((a->d[0] ^ 1) | a->d[1] | a->d[2] | a->d[3] | a->d[4] | a->d[5] | a->d[6] | a->d[7]) == 0;
}

static int secp256k1_scalar_is_high(const secp256k1_scalar *a) {
    int yes = 0;
    int no = 0;
    no |= (a->d[7] < SECP256K1_N_H_7);
    yes |= (a->d[7] > SECP256K1_N_H_7) & ~no;
    no |= (a->d[6] < SECP256K1_N_H_6) & ~yes; /* No need for a > check. */
    no |= (a->d[5] < SECP256K1_N_H_5) & ~yes; /* No need for a > check. */
    no |= (a->d[4] < SECP256K1_N_H_4) & ~yes; /* No need for a > check. */
    no |= (a->d[3] < SECP256K1_N_H_3) & ~yes;
    yes |= (a->d[3] > SECP256K1_N_H_3) & ~no;
    no |= (a->d[2] < SECP256K1_N_H_2) & ~yes;
    yes |= (a->d[2] > SECP256K1_N_H_2) & ~no;
    no |= (a->d[1] < SECP256K1_N_H_1) & ~yes;
    yes |= (a->d[1] > SECP256K1_N_H_1) & ~no;
    yes |= (a->d[0] > SECP256K1_N_H_0) & ~no;
    return yes;
}

static int secp256k1_scalar_cond_negate(secp256k1_scalar *r, int flag) {
    /* If we are flag = 0, mask = 00...00 and this is a no-op;
     * if we are flag = 1, mask = 11...11 and this is identical to secp256k1_scalar_negate */
    uint32_t mask = !flag - 1;
    uint32_t nonzero = 0xFFFFFFFFUL * (secp256k1_scalar_is_zero(r) == 0);
    uint64_t t = (uint64_t)(r->d[0] ^ mask) + ((SECP256K1_N_0 + 1) & mask);
    r->d[0] = t & nonzero; t >>= 32;
    t += (uint64_t)(r->d[1] ^ mask) + (SECP256K1_N_1 & mask);
    r->d[1] = t & nonzero; t >>= 32;
    t += (uint64_t)(r->d[2] ^ mask) + (SECP256K1_N_2 & mask);
    r->d[2] = t & nonzero; t >>= 32;
    t += (uint64_t)(r->d[3] ^ mask) + (SECP256K1_N_3 & mask);
    r->d[3] = t & nonzero; t >>= 32;
    t += (uint64_t)(r->d[4] ^ mask) + (SECP256K1_N_4 & mask);
    r->d[4] = t & nonzero; t >>= 32;
    t += (uint64_t)(r->d[5] ^ mask) + (SECP256K1_N_5 & mask);
    r->d[5] = t & nonzero; t >>= 32;
    t += (uint64_t)(r->d[6] ^ mask) + (SECP256K1_N_6 & mask);
    r->d[6] = t & nonzero; t >>= 32;
    t += (uint64_t)(r->d[7] ^ mask) + (SECP256K1_N_7 & mask);
    r->d[7] = t & nonzero;
    return 2 * (mask == 0) - 1;
}


/* Inspired by the macros in OpenSSL's crypto/bn/asm/x86_64-gcc.c. */

/** Add a*b to the number defined by (c0,c1,c2). c2 must never overflow. */
#define muladd(a,b) { \
    uint32_t tl, th; \
    { \
        uint64_t t = (uint64_t)a * b; \
        th = t >> 32;         /* at most 0xFFFFFFFE */ \
        tl = t; \
    } \
    c0 += tl;                 /* overflow is handled on the next line */ \
    th += (c0 < tl);          /* at most 0xFFFFFFFF */ \
    c1 += th;                 /* overflow is handled on the next line */ \
    c2 += (c1 < th);          /* never overflows by contract (verified in the next line) */ \
    VERIFY_CHECK((c1 >= th) || (c2 != 0)); \
}

/** Add a*b to the number defined by (c0,c1). c1 must never overflow. */
#define muladd_fast(a,b) { \
    uint32_t tl, th; \
    { \
        uint64_t t = (uint64_t)a * b; \
        th = t >> 32;         /* at most 0xFFFFFFFE */ \
        tl = t; \
    } \
    c0 += tl;                 /* overflow is handled on the next line */ \
    th += (c0 < tl);          /* at most 0xFFFFFFFF */ \
    c1 += th;                 /* never overflows by contract (verified in the next line) */ \
    VERIFY_CHECK(c1 >= th); \
}

/** Add a to the number defined by (c0,c1,c2). c2 must never overflow. */
#define sumadd(a) { \
    unsigned int over; \
    c0 += (a);                  /* overflow is handled on the next line */ \
    over = (c0 < (a)); \
    c1 += over;                 /* overflow is handled on the next line */ \
    c2 += (c1 < over);          /* never overflows by contract */ \
}

/** Add a to the number defined by (c0,c1). c1 must never overflow, c2 must be zero. */
#define sumadd_fast(a) { \
    c0 += (a);                 /* overflow is handled on the next line */ \
    c1 += (c0 < (a));          /* never overflows by contract (verified the next line) */ \
    VERIFY_CHECK((c1 != 0) | (c0 >= (a))); \
    VERIFY_CHECK(c2 == 0); \
}

/** Extract the lowest 32 bits of (c0,c1,c2) into n, and left shift the number 32 bits. */
#define extract(n) { \
    (n) = c0; \
    c0 = c1; \
    c1 = c2; \
    c2 = 0; \
}

/** Extract the lowest 32 bits of (c0,c1,c2) into n, and left shift the number 32 bits. c2 is required to be zero. */
#define extract_fast(n) { \
    (n) = c0; \
    c0 = c1; \
    c1 = 0; \
    VERIFY_CHECK(c2 == 0); \
}

static void secp256k1_scalar_reduce_512(secp256k1_scalar *r, const uint32_t *l) {
    uint64_t c;
    uint32_t n0 = l[8], n1 = l[9], n2 = l[10], n3 = l[11], n4 = l[12], n5 = l[13], n6 = l[14], n7 = l[15];
    uint32_t m0, m1, m2, m3, m4, m5, m6, m7, m8, m9, m10, m11, m12;
    uint32_t p0, p1, p2, p3, p4, p5, p6, p7, p8;

    /* 96 bit accumulator. */
    uint32_t c0, c1, c2;

    /* Reduce 512 bits into 385. */
    /* m[0..12] = l[0..7] + n[0..7] * SECP256K1_N_C. */
    c0 = l[0]; c1 = 0; c2 = 0;
    muladd_fast(n0, SECP256K1_N_C_0);
    extract_fast(m0);
    sumadd_fast(l[1]);
    muladd(n1, SECP256K1_N_C_0);
    muladd(n0, SECP256K1_N_C_1);
    extract(m1);
    sumadd(l[2]);
    muladd(n2, SECP256K1_N_C_0);
    muladd(n1, SECP256K1_N_C_1);
    muladd(n0, SECP256K1_N_C_2);
    extract(m2);
    sumadd(l[3]);
    muladd(n3, SECP256K1_N_C_0);
    muladd(n2, SECP256K1_N_C_1);
    muladd(n1, SECP256K1_N_C_2);
    muladd(n0, SECP256K1_N_C_3);
    extract(m3);
    sumadd(l[4]);
    muladd(n4, SECP256K1_N_C_0);
    muladd(n3, SECP256K1_N_C_1);
    muladd(n2, SECP256K1_N_C_2);
    muladd(n1, SECP256K1_N_C_3);
    sumadd(n0);
    extract(m4);
    sumadd(l[5]);
    muladd(n5, SECP256K1_N_C_0);
    muladd(n4, SECP256K1_N_C_1);
    muladd(n3, SECP256K1_N_C_2);
    muladd(n2, SECP256K1_N_C_3);
    sumadd(n1);
    extract(m5);
    sumadd(l[6]);
    muladd(n6, SECP256K1_N_C_0);
    muladd(n5, SECP256K1_N_C_1);
    muladd(n4, SECP256K1_N_C_2);
    muladd(n3, SECP256K1_N_C_3);
    sumadd(n2);
    extract(m6);
    sumadd(l[7]);
    muladd(n7, SECP256K1_N_C_0);
    muladd(n6, SECP256K1_N_C_1);
    muladd(n5, SECP256K1_N_C_2);
    muladd(n4, SECP256K1_N_C_3);
    sumadd(n3);
    extract(m7);
    muladd(n7, SECP256K1_N_C_1);
    muladd(n6, SECP256K1_N_C_2);
    muladd(n5, SECP256K1_N_C_3);
    sumadd(n4);
    extract(m8);
    muladd(n7, SECP256K1_N_C_2);
    muladd(n6, SECP256K1_N_C_3);
    sumadd(n5);
    extract(m9);
    muladd(n7, SECP256K1_N_C_3);
    sumadd(n6);
    extract(m10);
    sumadd_fast(n7);
    extract_fast(m11);
    VERIFY_CHECK(c0 <= 1);
    m12 = c0;

    /* Reduce 385 bits into 258. */
    /* p[0..8] = m[0..7] + m[8..12] * SECP256K1_N_C. */
    c0 = m0; c1 = 0; c2 = 0;
    muladd_fast(m8, SECP256K1_N_C_0);
    extract_fast(p0);
    sumadd_fast(m1);
    muladd(m9, SECP256K1_N_C_0);
    muladd(m8, SECP256K1_N_C_1);
    extract(p1);
    sumadd(m2);
    muladd(m10, SECP256K1_N_C_0);
    muladd(m9, SECP256K1_N_C_1);
    muladd(m8, SECP256K1_N_C_2);
    extract(p2);
    sumadd(m3);
    muladd(m11, SECP256K1_N_C_0);
    muladd(m10, SECP256K1_N_C_1);
    muladd(m9, SECP256K1_N_C_2);
    muladd(m8, SECP256K1_N_C_3);
    extract(p3);
    sumadd(m4);
    muladd(m12, SECP256K1_N_C_0);
    muladd(m11, SECP256K1_N_C_1);
    muladd(m10, SECP256K1_N_C_2);
    muladd(m9, SECP256K1_N_C_3);
    sumadd(m8);
    extract(p4);
    sumadd(m5);
    muladd(m12, SECP256K1_N_C_1);
    muladd(m11, SECP256K1_N_C_2);
    muladd(m10, SECP256K1_N_C_3);
    sumadd(m9);
    extract(p5);
    sumadd(m6);
    muladd(m12, SECP256K1_N_C_2);
    muladd(m11, SECP256K1_N_C_3);
    sumadd(m10);
    extract(p6);
    sumadd_fast(m7);
    muladd_fast(m12, SECP256K1_N_C_3);
    sumadd_fast(m11);
    extract_fast(p7);
    p8 = c0 + m12;
    VERIFY_CHECK(p8 <= 2);

    /* Reduce 258 bits into 256. */
    /* r[0..7] = p[0..7] + p[8] * SECP256K1_N_C. */
    c = p0 + (uint64_t)SECP256K1_N_C_0 * p8;
    r->d[0] = c & 0xFFFFFFFFUL; c >>= 32;
    c += p1 + (uint64_t)SECP256K1_N_C_1 * p8;
    r->d[1] = c & 0xFFFFFFFFUL; c >>= 32;
    c += p2 + (uint64_t)SECP256K1_N_C_2 * p8;
    r->d[2] = c & 0xFFFFFFFFUL; c >>= 32;
    c += p3 + (uint64_t)SECP256K1_N_C_3 * p8;
    r->d[3] = c & 0xFFFFFFFFUL; c >>= 32;
    c += p4 + (uint64_t)p8;
    r->d[4] = c & 0xFFFFFFFFUL; c >>= 32;
    c += p5;
    r->d[5] = c & 0xFFFFFFFFUL; c >>= 32;
    c += p6;
    r->d[6] = c & 0xFFFFFFFFUL; c >>= 32;
    c += p7;
    r->d[7] = c & 0xFFFFFFFFUL; c >>= 32;

    /* Final reduction of r. */
    secp256k1_scalar_reduce(r, c + secp256k1_scalar_check_overflow(r));
}

static void secp256k1_scalar_mul_512(uint32_t *l, const secp256k1_scalar *a, const secp256k1_scalar *b) {
    /* 96 bit accumulator. */
    uint32_t c0 = 0, c1 = 0, c2 = 0;

    /* l[0..15] = a[0..7] * b[0..7]. */
    muladd_fast(a->d[0], b->d[0]);
    extract_fast(l[0]);
    muladd(a->d[0], b->d[1]);
    muladd(a->d[1], b->d[0]);
    extract(l[1]);
    muladd(a->d[0], b->d[2]);
    muladd(a->d[1], b->d[1]);
    muladd(a->d[2], b->d[0]);
    extract(l[2]);
    muladd(a->d[0], b->d[3]);
    muladd(a->d[1], b->d[2]);
    muladd(a->d[2], b->d[1]);
    muladd(a->d[3], b->d[0]);
    extract(l[3]);
    muladd(a->d[0], b->d[4]);
    muladd(a->d[1], b->d[3]);
    muladd(a->d[2], b->d[2]);
    muladd(a->d[3], b->d[1]);
    muladd(a->d[4], b->d[0]);
    extract(l[4]);
    muladd(a->d[0], b->d[5]);
    muladd(a->d[1], b->d[4]);
    muladd(a->d[2], b->d[3]);
    muladd(a->d[3], b->d[2]);
    muladd(a->d[4], b->d[1]);
    muladd(a->d[5], b->d[0]);
    extract(l[5]);
    muladd(a->d[0], b->d[6]);
    muladd(a->d[1], b->d[5]);
    muladd(a->d[2], b->d[4]);
    muladd(a->d[3], b->d[3]);
    muladd(a->d[4], b->d[2]);
    muladd(a->d[5], b->d[1]);
    muladd(a->d[6], b->d[0]);
    extract(l[6]);
    muladd(a->d[0], b->d[7]);
    muladd(a->d[1], b->d[6]);
    muladd(a->d[2], b->d[5]);
    muladd(a->d[3], b->d[4]);
    muladd(a->d[4], b->d[3]);
    muladd(a->d[5], b->d[2]);
    muladd(a->d[6], b->d[1]);
    muladd(a->d[7], b->d[0]);
    extract(l[7]);
    muladd(a->d[1], b->d[7]);
    muladd(a->d[2], b->d[6]);
    muladd(a->d[3], b->d[5]);
    muladd(a->d[4], b->d[4]);
    muladd(a->d[5], b->d[3]);
    muladd(a->d[6], b->d[2]);
    muladd(a->d[7], b->d[1]);
    extract(l[8]);
    muladd(a->d[2], b->d[7]);
    muladd(a->d[3], b->d[6]);
    muladd(a->d[4], b->d[5]);
    muladd(a->d[5], b->d[4]);
    muladd(a->d[6], b->d[3]);
    muladd(a->d[7], b->d[2]);
    extract(l[9]);
    muladd(a->d[3], b->d[7]);
    muladd(a->d[4], b->d[6]);
    muladd(a->d[5], b->d[5]);
    muladd(a->d[6], b->d[4]);
    muladd(a->d[7], b->d[3]);
    extract(l[10]);
    muladd(a->d[4], b->d[7]);
    muladd(a->d[5], b->d[6]);
    muladd(a->d[6], b->d[5]);
    muladd(a->d[7], b->d[4]);
    extract(l[11]);
    muladd(a->d[5], b->d[7]);
    muladd(a->d[6], b->d[6]);
    muladd(a->d[7], b->d[5]);
    extract(l[12]);
    muladd(a->d[6], b->d[7]);
    muladd(a->d[7], b->d[6]);
    extract(l[13]);
    muladd_fast(a->d[7], b->d[7]);
    extract_fast(l[14]);
    VERIFY_CHECK(c1 == 0);
    l[15] = c0;
}

#undef sumadd
#undef sumadd_fast
#undef muladd
#undef muladd_fast
#undef extract
#undef extract_fast

static void secp256k1_scalar_mul(secp256k1_scalar *r, const secp256k1_scalar *a, const secp256k1_scalar *b) {
    uint32_t l[16];
    secp256k1_scalar_mul_512(l, a, b);
    secp256k1_scalar_reduce_512(r, l);
}

static int secp256k1_scalar_shr_int(secp256k1_scalar *r, int n) {
    int ret;
    VERIFY_CHECK(n > 0);
    VERIFY_CHECK(n < 16);
    ret = r->d[0] & ((1 << n) - 1);
    r->d[0] = (r->d[0] >> n) + (r->d[1] << (32 - n));
    r->d[1] = (r->d[1] >> n) + (r->d[2] << (32 - n));
    r->d[2] = (r->d[2] >> n) + (r->d[3] << (32 - n));
    r->d[3] = (r->d[3] >> n) + (r->d[4] << (32 - n));
    r->d[4] = (r->d[4] >> n) + (r->d[5] << (32 - n));
    r->d[5] = (r->d[5] >> n) + (r->d[6] << (32 - n));
    r->d[6] = (r->d[6] >> n) + (r->d[7] << (32 - n));
    r->d[7] = (r->d[7] >> n);
    return ret;
}

static void secp256k1_scalar_split_128(secp256k1_scalar *r1, secp256k1_scalar *r2, const secp256k1_scalar *k) {
    r1->d[0] = k->d[0];
    r1->d[1] = k->d[1];
    r1->d[2] = k->d[2];
    r1->d[3] = k->d[3];
    r1->d[4] = 0;
    r1->d[5] = 0;
    r1->d[6] = 0;
    r1->d[7] = 0;
    r2->d[0] = k->d[4];
    r2->d[1] = k->d[5];
    r2->d[2] = k->d[6];
    r2->d[3] = k->d[7];
    r2->d[4] = 0;
    r2->d[5] = 0;
    r2->d[6] = 0;
    r2->d[7] = 0;
}

SECP256K1_INLINE static int secp256k1_scalar_eq(const secp256k1_scalar *a, const secp256k1_scalar *b) {
    return ((a->d[0] ^ b->d[0]) | (a->d[1] ^ b->d[1]) | (a->d[2] ^ b->d[2]) | (a->d[3] ^ b->d[3]) | (a->d[4] ^ b->d[4]) | (a->d[5] ^ b->d[5]) | (a->d[6] ^ b->d[6]) | (a->d[7] ^ b->d[7])) == 0;
}

SECP256K1_INLINE static void secp256k1_scalar_mul_shift_var(secp256k1_scalar *r, const secp256k1_scalar *a, const secp256k1_scalar *b, unsigned int shift) {
    uint32_t l[16];
    unsigned int shiftlimbs;
    unsigned int shiftlow;
    unsigned int shifthigh;
    VERIFY_CHECK(shift >= 256);
    secp256k1_scalar_mul_512(l, a, b);
    shiftlimbs = shift >> 5;
    shiftlow = shift & 0x1F;
    shifthigh = 32 - shiftlow;
    r->d[0] = shift < 512 ? (l[0 + shiftlimbs] >> shiftlow | (shift < 480 && shiftlow ? (l[1 + shiftlimbs] << shifthigh) : 0)) : 0;
    r->d[1] = shift < 480 ? (l[1 + shiftlimbs] >> shiftlow | (shift < 448 && shiftlow ? (l[2 + shiftlimbs] << shifthigh) : 0)) : 0;
    r->d[2] = shift < 448 ? (l[2 + shiftlimbs] >> shiftlow | (shift < 416 && shiftlow ? (l[3 + shiftlimbs] << shifthigh) : 0)) : 0;
    r->d[3] = shift < 416 ? (l[3 + shiftlimbs] >> shiftlow | (shift < 384 && shiftlow ? (l[4 + shiftlimbs] << shifthigh) : 0)) : 0;
    r->d[4] = shift < 384 ? (l[4 + shiftlimbs] >> shiftlow | (shift < 352 && shiftlow ? (l[5 + shiftlimbs] << shifthigh) : 0)) : 0;
    r->d[5] = shift < 352 ? (l[5 + shiftlimbs] >> shiftlow | (shift < 320 && shiftlow ? (l[6 + shiftlimbs] << shifthigh) : 0)) : 0;
    r->d[6] = shift < 320 ? (l[6 + shiftlimbs] >> shiftlow | (shift < 288 && shiftlow ? (l[7 + shiftlimbs] << shifthigh) : 0)) : 0;
    r->d[7] = shift < 288 ? (l[7 + shiftlimbs] >> shiftlow)  : 0;
    secp256k1_scalar_cadd_bit(r, 0, (l[(shift - 1) >> 5] >> ((shift - 1) & 0x1f)) & 1);
}

static SECP256K1_INLINE void secp256k1_scalar_cmov(secp256k1_scalar *r, const secp256k1_scalar *a, int flag) {
    uint32_t mask0, mask1;
    VG_CHECK_VERIFY(r->d, sizeof(r->d));
    mask0 = flag + ~((uint32_t)0);
    mask1 = ~mask0;
    r->d[0] = (r->d[0] & mask0) | (a->d[0] & mask1);
    r->d[1] = (r->d[1] & mask0) | (a->d[1] & mask1);
    r->d[2] = (r->d[2] & mask0) | (a->d[2] & mask1);
    r->d[3] = (r->d[3] & mask0) | (a->d[3] & mask1);
    r->d[4] = (r->d[4] & mask0) | (a->d[4] & mask1);
    r->d[5] = (r->d[5] & mask0) | (a->d[5] & mask1);
    r->d[6] = (r->d[6] & mask0) | (a->d[6] & mask1);
    r->d[7] = (r->d[7] & mask0) | (a->d[7] & mask1);
}

<<<<<<< HEAD
#define ROTL32(x,n) ((x) << (n) | (x) >> (32-(n)))
#define QUARTERROUND(a,b,c,d) \
  a += b; d = ROTL32(d ^ a, 16); \
  c += d; b = ROTL32(b ^ c, 12); \
  a += b; d = ROTL32(d ^ a, 8); \
  c += d; b = ROTL32(b ^ c, 7);

#if defined(SECP256K1_BIG_ENDIAN)
#define LE32(p) ((((p) & 0xFF) << 24) | (((p) & 0xFF00) << 8) | (((p) & 0xFF0000) >> 8) | (((p) & 0xFF000000) >> 24))
#elif defined(SECP256K1_LITTLE_ENDIAN)
#define LE32(p) (p)
#endif

static void secp256k1_scalar_chacha20(secp256k1_scalar *r1, secp256k1_scalar *r2, const unsigned char *seed, uint64_t idx) {
    size_t n;
    size_t over_count = 0;
    uint32_t seed32[8];
    uint32_t x0, x1, x2, x3, x4, x5, x6, x7, x8, x9, x10, x11, x12, x13, x14, x15;
    int over1, over2;

    memcpy((void *) seed32, (const void *) seed, 32);
    do {
        x0 = 0x61707865;
        x1 = 0x3320646e;
        x2 = 0x79622d32;
        x3 = 0x6b206574;
        x4 = LE32(seed32[0]);
        x5 = LE32(seed32[1]);
        x6 = LE32(seed32[2]);
        x7 = LE32(seed32[3]);
        x8 = LE32(seed32[4]);
        x9 = LE32(seed32[5]);
        x10 = LE32(seed32[6]);
        x11 = LE32(seed32[7]);
        x12 = idx;
        x13 = idx >> 32;
        x14 = 0;
        x15 = over_count;

        n = 10;
        while (n--) {
            QUARTERROUND(x0, x4, x8,x12)
            QUARTERROUND(x1, x5, x9,x13)
            QUARTERROUND(x2, x6,x10,x14)
            QUARTERROUND(x3, x7,x11,x15)
            QUARTERROUND(x0, x5,x10,x15)
            QUARTERROUND(x1, x6,x11,x12)
            QUARTERROUND(x2, x7, x8,x13)
            QUARTERROUND(x3, x4, x9,x14)
        }

        x0 += 0x61707865;
        x1 += 0x3320646e;
        x2 += 0x79622d32;
        x3 += 0x6b206574;
        x4 += LE32(seed32[0]);
        x5 += LE32(seed32[1]);
        x6 += LE32(seed32[2]);
        x7 += LE32(seed32[3]);
        x8 += LE32(seed32[4]);
        x9 += LE32(seed32[5]);
        x10 += LE32(seed32[6]);
        x11 += LE32(seed32[7]);
        x12 += idx;
        x13 += idx >> 32;
        x14 += 0;
        x15 += over_count;

        r1->d[7] = x0;
        r1->d[6] = x1;
        r1->d[5] = x2;
        r1->d[4] = x3;
        r1->d[3] = x4;
        r1->d[2] = x5;
        r1->d[1] = x6;
        r1->d[0] = x7;
        r2->d[7] = x8;
        r2->d[6] = x9;
        r2->d[5] = x10;
        r2->d[4] = x11;
        r2->d[3] = x12;
        r2->d[2] = x13;
        r2->d[1] = x14;
        r2->d[0] = x15;

        over1 = secp256k1_scalar_check_overflow(r1);
        over2 = secp256k1_scalar_check_overflow(r2);
        over_count++;
   } while (over1 | over2);
}

#undef ROTL32
#undef QUARTERROUND
#undef LE32
=======
static void secp256k1_scalar_from_signed30(secp256k1_scalar *r, const secp256k1_modinv32_signed30 *a) {
    const uint32_t a0 = a->v[0], a1 = a->v[1], a2 = a->v[2], a3 = a->v[3], a4 = a->v[4],
                   a5 = a->v[5], a6 = a->v[6], a7 = a->v[7], a8 = a->v[8];

    /* The output from secp256k1_modinv32{_var} should be normalized to range [0,modulus), and
     * have limbs in [0,2^30). The modulus is < 2^256, so the top limb must be below 2^(256-30*8).
     */
    VERIFY_CHECK(a0 >> 30 == 0);
    VERIFY_CHECK(a1 >> 30 == 0);
    VERIFY_CHECK(a2 >> 30 == 0);
    VERIFY_CHECK(a3 >> 30 == 0);
    VERIFY_CHECK(a4 >> 30 == 0);
    VERIFY_CHECK(a5 >> 30 == 0);
    VERIFY_CHECK(a6 >> 30 == 0);
    VERIFY_CHECK(a7 >> 30 == 0);
    VERIFY_CHECK(a8 >> 16 == 0);

    r->d[0] = a0       | a1 << 30;
    r->d[1] = a1 >>  2 | a2 << 28;
    r->d[2] = a2 >>  4 | a3 << 26;
    r->d[3] = a3 >>  6 | a4 << 24;
    r->d[4] = a4 >>  8 | a5 << 22;
    r->d[5] = a5 >> 10 | a6 << 20;
    r->d[6] = a6 >> 12 | a7 << 18;
    r->d[7] = a7 >> 14 | a8 << 16;

#ifdef VERIFY
    VERIFY_CHECK(secp256k1_scalar_check_overflow(r) == 0);
#endif
}

static void secp256k1_scalar_to_signed30(secp256k1_modinv32_signed30 *r, const secp256k1_scalar *a) {
    const uint32_t M30 = UINT32_MAX >> 2;
    const uint32_t a0 = a->d[0], a1 = a->d[1], a2 = a->d[2], a3 = a->d[3],
                   a4 = a->d[4], a5 = a->d[5], a6 = a->d[6], a7 = a->d[7];

#ifdef VERIFY
    VERIFY_CHECK(secp256k1_scalar_check_overflow(a) == 0);
#endif

    r->v[0] =  a0                   & M30;
    r->v[1] = (a0 >> 30 | a1 <<  2) & M30;
    r->v[2] = (a1 >> 28 | a2 <<  4) & M30;
    r->v[3] = (a2 >> 26 | a3 <<  6) & M30;
    r->v[4] = (a3 >> 24 | a4 <<  8) & M30;
    r->v[5] = (a4 >> 22 | a5 << 10) & M30;
    r->v[6] = (a5 >> 20 | a6 << 12) & M30;
    r->v[7] = (a6 >> 18 | a7 << 14) & M30;
    r->v[8] =  a7 >> 16;
}

static const secp256k1_modinv32_modinfo secp256k1_const_modinfo_scalar = {
    {{0x10364141L, 0x3F497A33L, 0x348A03BBL, 0x2BB739ABL, -0x146L, 0, 0, 0, 65536}},
    0x2A774EC1L
};

static void secp256k1_scalar_inverse(secp256k1_scalar *r, const secp256k1_scalar *x) {
    secp256k1_modinv32_signed30 s;
#ifdef VERIFY
    int zero_in = secp256k1_scalar_is_zero(x);
#endif
    secp256k1_scalar_to_signed30(&s, x);
    secp256k1_modinv32(&s, &secp256k1_const_modinfo_scalar);
    secp256k1_scalar_from_signed30(r, &s);

#ifdef VERIFY
    VERIFY_CHECK(secp256k1_scalar_is_zero(r) == zero_in);
#endif
}

static void secp256k1_scalar_inverse_var(secp256k1_scalar *r, const secp256k1_scalar *x) {
    secp256k1_modinv32_signed30 s;
#ifdef VERIFY
    int zero_in = secp256k1_scalar_is_zero(x);
#endif
    secp256k1_scalar_to_signed30(&s, x);
    secp256k1_modinv32_var(&s, &secp256k1_const_modinfo_scalar);
    secp256k1_scalar_from_signed30(r, &s);

#ifdef VERIFY
    VERIFY_CHECK(secp256k1_scalar_is_zero(r) == zero_in);
#endif
}

SECP256K1_INLINE static int secp256k1_scalar_is_even(const secp256k1_scalar *a) {
    return !(a->d[0] & 1);
}
>>>>>>> 1758a92f

#endif /* SECP256K1_SCALAR_REPR_IMPL_H */<|MERGE_RESOLUTION|>--- conflicted
+++ resolved
@@ -7,11 +7,9 @@
 #ifndef SECP256K1_SCALAR_REPR_IMPL_H
 #define SECP256K1_SCALAR_REPR_IMPL_H
 
-<<<<<<< HEAD
 #include <string.h>
-=======
+
 #include "modinv32_impl.h"
->>>>>>> 1758a92f
 
 /* Limbs of the secp256k1 order. */
 #define SECP256K1_N_0 ((uint32_t)0xD0364141UL)
@@ -659,7 +657,6 @@
     r->d[7] = (r->d[7] & mask0) | (a->d[7] & mask1);
 }
 
-<<<<<<< HEAD
 #define ROTL32(x,n) ((x) << (n) | (x) >> (32-(n)))
 #define QUARTERROUND(a,b,c,d) \
   a += b; d = ROTL32(d ^ a, 16); \
@@ -754,7 +751,7 @@
 #undef ROTL32
 #undef QUARTERROUND
 #undef LE32
-=======
+
 static void secp256k1_scalar_from_signed30(secp256k1_scalar *r, const secp256k1_modinv32_signed30 *a) {
     const uint32_t a0 = a->v[0], a1 = a->v[1], a2 = a->v[2], a3 = a->v[3], a4 = a->v[4],
                    a5 = a->v[5], a6 = a->v[6], a7 = a->v[7], a8 = a->v[8];
@@ -842,6 +839,5 @@
 SECP256K1_INLINE static int secp256k1_scalar_is_even(const secp256k1_scalar *a) {
     return !(a->d[0] & 1);
 }
->>>>>>> 1758a92f
 
 #endif /* SECP256K1_SCALAR_REPR_IMPL_H */