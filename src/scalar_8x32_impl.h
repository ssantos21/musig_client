--- conflicted
+++ resolved
@@ -7,12 +7,9 @@
 #ifndef SECP256K1_SCALAR_REPR_IMPL_H
 #define SECP256K1_SCALAR_REPR_IMPL_H
 
-<<<<<<< HEAD
 #include <string.h>
 
-=======
 #include "checkmem.h"
->>>>>>> 6048e6c0
 #include "modinv32_impl.h"
 
 /* Limbs of the secp256k1 order. */
@@ -739,14 +736,9 @@
 
 static SECP256K1_INLINE void secp256k1_scalar_cmov(secp256k1_scalar *r, const secp256k1_scalar *a, int flag) {
     uint32_t mask0, mask1;
-<<<<<<< HEAD
     volatile int vflag = flag;
-    VG_CHECK_VERIFY(r->d, sizeof(r->d));
+    SECP256K1_CHECKMEM_CHECK_VERIFY(r->d, sizeof(r->d));
     mask0 = vflag + ~((uint32_t)0);
-=======
-    SECP256K1_CHECKMEM_CHECK_VERIFY(r->d, sizeof(r->d));
-    mask0 = flag + ~((uint32_t)0);
->>>>>>> 6048e6c0
     mask1 = ~mask0;
     r->d[0] = (r->d[0] & mask0) | (a->d[0] & mask1);
     r->d[1] = (r->d[1] & mask0) | (a->d[1] & mask1);
