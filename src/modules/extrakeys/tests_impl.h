--- conflicted
+++ resolved
@@ -550,7 +550,6 @@
     }
 }
 
-<<<<<<< HEAD
 static void test_hsort_is_sorted(int *ints, size_t n) {
     size_t i;
     for (i = 1; i < n; i++) {
@@ -564,7 +563,7 @@
 }
 
 #define NUM 64
-void test_hsort(void) {
+static void test_hsort(void) {
     int ints[NUM] = { 0 };
     size_t counter = 0;
     int i, j;
@@ -591,7 +590,7 @@
 }
 #undef NUM
 
-void test_pubkey_comparison(void) {
+static void test_pubkey_comparison(void) {
     unsigned char pk1_ser[33] = {
         0x02,
         0x58, 0x84, 0xb3, 0xa2, 0x4b, 0x97, 0x37, 0x88, 0x92, 0x38, 0xa6, 0x26, 0x62, 0x52, 0x35, 0x11,
@@ -630,7 +629,7 @@
 
 }
 
-void test_sort_helper(secp256k1_pubkey *pk, size_t *pk_order, size_t n_pk) {
+static void test_sort_helper(secp256k1_pubkey *pk, size_t *pk_order, size_t n_pk) {
     size_t i;
     const secp256k1_pubkey *pk_test[5];
 
@@ -643,7 +642,7 @@
     }
 }
 
-void permute(size_t *arr, size_t n) {
+static void permute(size_t *arr, size_t n) {
     size_t i;
     for (i = n - 1; i >= 1; i--) {
         size_t tmp, j;
@@ -654,7 +653,7 @@
     }
 }
 
-void rand_pk(secp256k1_pubkey *pk) {
+static void rand_pk(secp256k1_pubkey *pk) {
     unsigned char seckey[32];
     secp256k1_keypair keypair;
     secp256k1_testrand256(seckey);
@@ -662,7 +661,7 @@
     CHECK(secp256k1_keypair_pub(CTX, pk, &keypair) == 1);
 }
 
-void test_sort_api(void) {
+static void test_sort_api(void) {
     int ecount = 0;
     secp256k1_pubkey pks[2];
     const secp256k1_pubkey *pks_ptr[2];
@@ -689,7 +688,7 @@
 
 }
 
-void test_sort(void) {
+static void test_sort(void) {
     secp256k1_pubkey pk[5];
     unsigned char pk_ser[5][33] = {
         { 0x02, 0x08 },
@@ -735,7 +734,7 @@
 }
 
 /* Test vectors from BIP-MuSig2 */
-void test_sort_vectors(void) {
+static void test_sort_vectors(void) {
     enum { N_PUBKEYS = 6 };
     unsigned char pk_ser[N_PUBKEYS][33] = {
         { 0x02, 0xDD, 0x30, 0x8A, 0xFE, 0xC5, 0x77, 0x7E, 0x13, 0x12, 0x1F,
@@ -779,10 +778,7 @@
     }
 }
 
-void run_extrakeys_tests(void) {
-=======
 static void run_extrakeys_tests(void) {
->>>>>>> 6048e6c0
     /* xonly key test cases */
     test_xonly_pubkey();
     test_xonly_pubkey_tweak();
