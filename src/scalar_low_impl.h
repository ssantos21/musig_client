/***********************************************************************
 * Copyright (c) 2015 Andrew Poelstra                                  *
 * Distributed under the MIT software license, see the accompanying    *
 * file COPYING or https://www.opensource.org/licenses/mit-license.php.*
 ***********************************************************************/

#ifndef SECP256K1_SCALAR_REPR_IMPL_H
#define SECP256K1_SCALAR_REPR_IMPL_H

#include "checkmem.h"
#include "scalar.h"

#include <string.h>

SECP256K1_INLINE static int secp256k1_scalar_is_even(const secp256k1_scalar *a) {
    return !(*a & 1);
}

SECP256K1_INLINE static void secp256k1_scalar_clear(secp256k1_scalar *r) { *r = 0; }
SECP256K1_INLINE static void secp256k1_scalar_set_int(secp256k1_scalar *r, unsigned int v) { *r = v; }
SECP256K1_INLINE static void secp256k1_scalar_set_u64(secp256k1_scalar *r, uint64_t v) { *r = v % EXHAUSTIVE_TEST_ORDER; }

SECP256K1_INLINE static unsigned int secp256k1_scalar_get_bits(const secp256k1_scalar *a, unsigned int offset, unsigned int count) {
    if (offset < 32)
        return ((*a >> offset) & ((((uint32_t)1) << count) - 1));
    else
        return 0;
}

SECP256K1_INLINE static unsigned int secp256k1_scalar_get_bits_var(const secp256k1_scalar *a, unsigned int offset, unsigned int count) {
    return secp256k1_scalar_get_bits(a, offset, count);
}

SECP256K1_INLINE static int secp256k1_scalar_check_overflow(const secp256k1_scalar *a) { return *a >= EXHAUSTIVE_TEST_ORDER; }

static int secp256k1_scalar_add(secp256k1_scalar *r, const secp256k1_scalar *a, const secp256k1_scalar *b) {
    *r = (*a + *b) % EXHAUSTIVE_TEST_ORDER;
    return *r < *b;
}

static void secp256k1_scalar_cadd_bit(secp256k1_scalar *r, unsigned int bit, int flag) {
    if (flag && bit < 32)
        *r += ((uint32_t)1 << bit);
#ifdef VERIFY
    VERIFY_CHECK(bit < 32);
    /* Verify that adding (1 << bit) will not overflow any in-range scalar *r by overflowing the underlying uint32_t. */
    VERIFY_CHECK(((uint32_t)1 << bit) - 1 <= UINT32_MAX - EXHAUSTIVE_TEST_ORDER);
    VERIFY_CHECK(secp256k1_scalar_check_overflow(r) == 0);
#endif
}

static void secp256k1_scalar_set_b32(secp256k1_scalar *r, const unsigned char *b32, int *overflow) {
    int i;
    int over = 0;
    *r = 0;
    for (i = 0; i < 32; i++) {
        *r = (*r * 0x100) + b32[i];
        if (*r >= EXHAUSTIVE_TEST_ORDER) {
            over = 1;
            *r %= EXHAUSTIVE_TEST_ORDER;
        }
    }
    if (overflow) *overflow = over;
}

static void secp256k1_scalar_get_b32(unsigned char *bin, const secp256k1_scalar* a) {
    memset(bin, 0, 32);
    bin[28] = *a >> 24; bin[29] = *a >> 16; bin[30] = *a >> 8; bin[31] = *a;
}

SECP256K1_INLINE static int secp256k1_scalar_is_zero(const secp256k1_scalar *a) {
    return *a == 0;
}

static void secp256k1_scalar_negate(secp256k1_scalar *r, const secp256k1_scalar *a) {
    if (*a == 0) {
        *r = 0;
    } else {
        *r = EXHAUSTIVE_TEST_ORDER - *a;
    }
}

SECP256K1_INLINE static int secp256k1_scalar_is_one(const secp256k1_scalar *a) {
    return *a == 1;
}

static int secp256k1_scalar_is_high(const secp256k1_scalar *a) {
    return *a > EXHAUSTIVE_TEST_ORDER / 2;
}

static int secp256k1_scalar_cond_negate(secp256k1_scalar *r, int flag) {
    if (flag) secp256k1_scalar_negate(r, r);
    return flag ? -1 : 1;
}

static void secp256k1_scalar_mul(secp256k1_scalar *r, const secp256k1_scalar *a, const secp256k1_scalar *b) {
    *r = (*a * *b) % EXHAUSTIVE_TEST_ORDER;
}

static int secp256k1_scalar_shr_int(secp256k1_scalar *r, int n) {
    int ret;
    VERIFY_CHECK(n > 0);
    VERIFY_CHECK(n < 16);
    ret = *r & ((1 << n) - 1);
    *r >>= n;
    return ret;
}

static void secp256k1_scalar_sqr(secp256k1_scalar *r, const secp256k1_scalar *a) {
    *r = (*a * *a) % EXHAUSTIVE_TEST_ORDER;
}

static void secp256k1_scalar_split_128(secp256k1_scalar *r1, secp256k1_scalar *r2, const secp256k1_scalar *a) {
    *r1 = *a;
    *r2 = 0;
}

SECP256K1_INLINE static int secp256k1_scalar_eq(const secp256k1_scalar *a, const secp256k1_scalar *b) {
    return *a == *b;
}

static SECP256K1_INLINE void secp256k1_scalar_cmov(secp256k1_scalar *r, const secp256k1_scalar *a, int flag) {
    uint32_t mask0, mask1;
<<<<<<< HEAD
    volatile int vflag = flag;
    VG_CHECK_VERIFY(r, sizeof(*r));
    mask0 = vflag + ~((uint32_t)0);
=======
    SECP256K1_CHECKMEM_CHECK_VERIFY(r, sizeof(*r));
    mask0 = flag + ~((uint32_t)0);
>>>>>>> 6048e6c0
    mask1 = ~mask0;
    *r = (*r & mask0) | (*a & mask1);
}

SECP256K1_INLINE static void secp256k1_scalar_chacha20(secp256k1_scalar *r1, secp256k1_scalar *r2, const unsigned char *seed, uint64_t n) {
    *r1 = (seed[0] + n) % EXHAUSTIVE_TEST_ORDER;
    *r2 = (seed[1] + n) % EXHAUSTIVE_TEST_ORDER;
}

static void secp256k1_scalar_inverse(secp256k1_scalar *r, const secp256k1_scalar *x) {
    int i;
    *r = 0;
    for (i = 0; i < EXHAUSTIVE_TEST_ORDER; i++)
        if ((i * *x) % EXHAUSTIVE_TEST_ORDER == 1)
            *r = i;
    /* If this VERIFY_CHECK triggers we were given a noninvertible scalar (and thus
     * have a composite group order; fix it in exhaustive_tests.c). */
    VERIFY_CHECK(*r != 0);
}

static void secp256k1_scalar_inverse_var(secp256k1_scalar *r, const secp256k1_scalar *x) {
    secp256k1_scalar_inverse(r, x);
}

#endif /* SECP256K1_SCALAR_REPR_IMPL_H */<|MERGE_RESOLUTION|>--- conflicted
+++ resolved
@@ -121,14 +121,9 @@
 
 static SECP256K1_INLINE void secp256k1_scalar_cmov(secp256k1_scalar *r, const secp256k1_scalar *a, int flag) {
     uint32_t mask0, mask1;
-<<<<<<< HEAD
     volatile int vflag = flag;
-    VG_CHECK_VERIFY(r, sizeof(*r));
+    SECP256K1_CHECKMEM_CHECK_VERIFY(r, sizeof(*r));
     mask0 = vflag + ~((uint32_t)0);
-=======
-    SECP256K1_CHECKMEM_CHECK_VERIFY(r, sizeof(*r));
-    mask0 = flag + ~((uint32_t)0);
->>>>>>> 6048e6c0
     mask1 = ~mask0;
     *r = (*r & mask0) | (*a & mask1);
 }
