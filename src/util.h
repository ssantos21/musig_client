--- conflicted
+++ resolved
@@ -141,37 +141,6 @@
 #endif
 
 #define ROUND_TO_ALIGN(size) ((((size) + ALIGNMENT - 1) / ALIGNMENT) * ALIGNMENT)
-
-<<<<<<< HEAD
-/* Assume there is a contiguous memory object with bounds [base, base + max_size)
- * of which the memory range [base, *prealloc_ptr) is already allocated for usage,
- * where *prealloc_ptr is an aligned pointer. In that setting, this functions
- * reserves the subobject [*prealloc_ptr, *prealloc_ptr + alloc_size) of
- * alloc_size bytes by increasing *prealloc_ptr accordingly, taking into account
- * alignment requirements.
- *
- * The function returns an aligned pointer to the newly allocated subobject.
- *
- * This is useful for manual memory management: if we're simply given a block
- * [base, base + max_size), the caller can use this function to allocate memory
- * in this block and keep track of the current allocation state with *prealloc_ptr.
- *
- * It is VERIFY_CHECKed that there is enough space left in the memory object and
- * *prealloc_ptr is aligned relative to base.
- */
-static SECP256K1_INLINE void *manual_alloc(void** prealloc_ptr, size_t alloc_size, void* base, size_t max_size) {
-    size_t aligned_alloc_size = ROUND_TO_ALIGN(alloc_size);
-    void* ret;
-    VERIFY_CHECK(prealloc_ptr != NULL);
-    VERIFY_CHECK(*prealloc_ptr != NULL);
-    VERIFY_CHECK(base != NULL);
-    VERIFY_CHECK((unsigned char*)*prealloc_ptr >= (unsigned char*)base);
-    VERIFY_CHECK(((unsigned char*)*prealloc_ptr - (unsigned char*)base) % ALIGNMENT == 0);
-    VERIFY_CHECK((unsigned char*)*prealloc_ptr - (unsigned char*)base + aligned_alloc_size <= max_size);
-    ret = *prealloc_ptr;
-    *prealloc_ptr = (unsigned char*)*prealloc_ptr + aligned_alloc_size;
-    return ret;
-}
 
 /* Extract the sign of an int64, take the abs and return a uint64, constant time. */
 SECP256K1_INLINE static int secp256k1_sign_and_abs64(uint64_t *out, int64_t in) {
@@ -199,8 +168,6 @@
     return ret;
 }
 
-=======
->>>>>>> a1102b12
 /* Macro for restrict, when available and not in a VERIFY build. */
 #if defined(SECP256K1_BUILD) && defined(VERIFY)
 # define SECP256K1_RESTRICT
