/***********************************************************************
 * Copyright (c) 2014-2015 Pieter Wuille                               *
 * Distributed under the MIT software license, see the accompanying    *
 * file COPYING or https://www.opensource.org/licenses/mit-license.php.*
 ***********************************************************************/
#include <stdio.h>

#include "secp256k1.c"
#include "../include/secp256k1.h"

#include "assumptions.h"
#include "util.h"
#include "hash_impl.h"
#include "field_impl.h"
#include "group_impl.h"
#include "scalar_impl.h"
#include "ecmult_const_impl.h"
#include "ecmult_impl.h"
#include "bench.h"

typedef struct {
    secp256k1_scalar scalar[2];
    secp256k1_fe fe[4];
    secp256k1_ge ge[2];
    secp256k1_gej gej[2];
    unsigned char data[64];
    int wnaf[256];
} bench_inv;

void bench_setup(void* arg) {
    bench_inv *data = (bench_inv*)arg;

    static const unsigned char init[4][32] = {
        /* Initializer for scalar[0], fe[0], first half of data, the X coordinate of ge[0],
           and the (implied affine) X coordinate of gej[0]. */
        {
            0x02, 0x03, 0x05, 0x07, 0x0b, 0x0d, 0x11, 0x13,
            0x17, 0x1d, 0x1f, 0x25, 0x29, 0x2b, 0x2f, 0x35,
            0x3b, 0x3d, 0x43, 0x47, 0x49, 0x4f, 0x53, 0x59,
            0x61, 0x65, 0x67, 0x6b, 0x6d, 0x71, 0x7f, 0x83
        },
        /* Initializer for scalar[1], fe[1], first half of data, the X coordinate of ge[1],
           and the (implied affine) X coordinate of gej[1]. */
        {
            0x82, 0x83, 0x85, 0x87, 0x8b, 0x8d, 0x81, 0x83,
            0x97, 0xad, 0xaf, 0xb5, 0xb9, 0xbb, 0xbf, 0xc5,
            0xdb, 0xdd, 0xe3, 0xe7, 0xe9, 0xef, 0xf3, 0xf9,
            0x11, 0x15, 0x17, 0x1b, 0x1d, 0xb1, 0xbf, 0xd3
        },
        /* Initializer for fe[2] and the Z coordinate of gej[0]. */
        {
            0x3d, 0x2d, 0xef, 0xf4, 0x25, 0x98, 0x4f, 0x5d,
            0xe2, 0xca, 0x5f, 0x41, 0x3f, 0x3f, 0xce, 0x44,
            0xaa, 0x2c, 0x53, 0x8a, 0xc6, 0x59, 0x1f, 0x38,
            0x38, 0x23, 0xe4, 0x11, 0x27, 0xc6, 0xa0, 0xe7
        },
        /* Initializer for fe[3] and the Z coordinate of gej[1]. */
        {
            0xbd, 0x21, 0xa5, 0xe1, 0x13, 0x50, 0x73, 0x2e,
            0x52, 0x98, 0xc8, 0x9e, 0xab, 0x00, 0xa2, 0x68,
            0x43, 0xf5, 0xd7, 0x49, 0x80, 0x72, 0xa7, 0xf3,
            0xd7, 0x60, 0xe6, 0xab, 0x90, 0x92, 0xdf, 0xc5
        }
    };

    secp256k1_scalar_set_b32(&data->scalar[0], init[0], NULL);
    secp256k1_scalar_set_b32(&data->scalar[1], init[1], NULL);
    secp256k1_fe_set_b32(&data->fe[0], init[0]);
    secp256k1_fe_set_b32(&data->fe[1], init[1]);
    secp256k1_fe_set_b32(&data->fe[2], init[2]);
    secp256k1_fe_set_b32(&data->fe[3], init[3]);
    CHECK(secp256k1_ge_set_xo_var(&data->ge[0], &data->fe[0], 0));
    CHECK(secp256k1_ge_set_xo_var(&data->ge[1], &data->fe[1], 1));
    secp256k1_gej_set_ge(&data->gej[0], &data->ge[0]);
    secp256k1_gej_rescale(&data->gej[0], &data->fe[2]);
    secp256k1_gej_set_ge(&data->gej[1], &data->ge[1]);
    secp256k1_gej_rescale(&data->gej[1], &data->fe[3]);
    memcpy(data->data, init[0], 32);
    memcpy(data->data + 32, init[1], 32);
}

void bench_scalar_add(void* arg, int iters) {
    int i, j = 0;
    bench_inv *data = (bench_inv*)arg;

    for (i = 0; i < iters; i++) {
        j += secp256k1_scalar_add(&data->scalar[0], &data->scalar[0], &data->scalar[1]);
    }
    CHECK(j <= iters);
}

void bench_scalar_negate(void* arg, int iters) {
    int i;
    bench_inv *data = (bench_inv*)arg;

    for (i = 0; i < iters; i++) {
        secp256k1_scalar_negate(&data->scalar[0], &data->scalar[0]);
    }
}

void bench_scalar_mul(void* arg, int iters) {
    int i;
    bench_inv *data = (bench_inv*)arg;

    for (i = 0; i < iters; i++) {
        secp256k1_scalar_mul(&data->scalar[0], &data->scalar[0], &data->scalar[1]);
    }
}

void bench_scalar_split(void* arg, int iters) {
    int i, j = 0;
    bench_inv *data = (bench_inv*)arg;

    for (i = 0; i < iters; i++) {
        secp256k1_scalar_split_lambda(&data->scalar[0], &data->scalar[1], &data->scalar[0]);
        j += secp256k1_scalar_add(&data->scalar[0], &data->scalar[0], &data->scalar[1]);
    }
    CHECK(j <= iters);
}

void bench_scalar_inverse(void* arg, int iters) {
    int i, j = 0;
    bench_inv *data = (bench_inv*)arg;

    for (i = 0; i < iters; i++) {
        secp256k1_scalar_inverse(&data->scalar[0], &data->scalar[0]);
        j += secp256k1_scalar_add(&data->scalar[0], &data->scalar[0], &data->scalar[1]);
    }
    CHECK(j <= iters);
}

void bench_scalar_inverse_var(void* arg, int iters) {
    int i, j = 0;
    bench_inv *data = (bench_inv*)arg;

    for (i = 0; i < iters; i++) {
        secp256k1_scalar_inverse_var(&data->scalar[0], &data->scalar[0]);
        j += secp256k1_scalar_add(&data->scalar[0], &data->scalar[0], &data->scalar[1]);
    }
    CHECK(j <= iters);
}

void bench_field_normalize(void* arg, int iters) {
    int i;
    bench_inv *data = (bench_inv*)arg;

    for (i = 0; i < iters; i++) {
        secp256k1_fe_normalize(&data->fe[0]);
    }
}

void bench_field_normalize_weak(void* arg, int iters) {
    int i;
    bench_inv *data = (bench_inv*)arg;

    for (i = 0; i < iters; i++) {
        secp256k1_fe_normalize_weak(&data->fe[0]);
    }
}

void bench_field_mul(void* arg, int iters) {
    int i;
    bench_inv *data = (bench_inv*)arg;

    for (i = 0; i < iters; i++) {
        secp256k1_fe_mul(&data->fe[0], &data->fe[0], &data->fe[1]);
    }
}

void bench_field_sqr(void* arg, int iters) {
    int i;
    bench_inv *data = (bench_inv*)arg;

    for (i = 0; i < iters; i++) {
        secp256k1_fe_sqr(&data->fe[0], &data->fe[0]);
    }
}

void bench_field_inverse(void* arg, int iters) {
    int i;
    bench_inv *data = (bench_inv*)arg;

    for (i = 0; i < iters; i++) {
        secp256k1_fe_inv(&data->fe[0], &data->fe[0]);
        secp256k1_fe_add(&data->fe[0], &data->fe[1]);
    }
}

void bench_field_inverse_var(void* arg, int iters) {
    int i;
    bench_inv *data = (bench_inv*)arg;

    for (i = 0; i < iters; i++) {
        secp256k1_fe_inv_var(&data->fe[0], &data->fe[0]);
        secp256k1_fe_add(&data->fe[0], &data->fe[1]);
    }
}

void bench_field_sqrt(void* arg, int iters) {
    int i, j = 0;
    bench_inv *data = (bench_inv*)arg;
    secp256k1_fe t;

    for (i = 0; i < iters; i++) {
        t = data->fe[0];
        j += secp256k1_fe_sqrt(&data->fe[0], &t);
        secp256k1_fe_add(&data->fe[0], &data->fe[1]);
    }
    CHECK(j <= iters);
}

void bench_group_double_var(void* arg, int iters) {
    int i;
    bench_inv *data = (bench_inv*)arg;

    for (i = 0; i < iters; i++) {
        secp256k1_gej_double_var(&data->gej[0], &data->gej[0], NULL);
    }
}

void bench_group_add_var(void* arg, int iters) {
    int i;
    bench_inv *data = (bench_inv*)arg;

    for (i = 0; i < iters; i++) {
        secp256k1_gej_add_var(&data->gej[0], &data->gej[0], &data->gej[1], NULL);
    }
}

void bench_group_add_affine(void* arg, int iters) {
    int i;
    bench_inv *data = (bench_inv*)arg;

    for (i = 0; i < iters; i++) {
        secp256k1_gej_add_ge(&data->gej[0], &data->gej[0], &data->ge[1]);
    }
}

void bench_group_add_affine_var(void* arg, int iters) {
    int i;
    bench_inv *data = (bench_inv*)arg;

    for (i = 0; i < iters; i++) {
        secp256k1_gej_add_ge_var(&data->gej[0], &data->gej[0], &data->ge[1], NULL);
    }
}

void bench_group_jacobi_var(void* arg, int iters) {
    int i, j = 0;
    bench_inv *data = (bench_inv*)arg;

    for (i = 0; i < iters; i++) {
        j += secp256k1_gej_has_quad_y_var(&data->gej[0]);
        /* Vary the Y and Z coordinates of the input (the X coordinate doesn't matter to
           secp256k1_gej_has_quad_y_var). Note that the resulting coordinates will
           generally not correspond to a point on the curve, but this is not a problem
           for the code being benchmarked here. Adding and normalizing have less
           overhead than EC operations (which could guarantee the point remains on the
           curve). */
        secp256k1_fe_add(&data->gej[0].y, &data->fe[1]);
        secp256k1_fe_add(&data->gej[0].z, &data->fe[2]);
        secp256k1_fe_normalize_var(&data->gej[0].y);
        secp256k1_fe_normalize_var(&data->gej[0].z);
    }
    CHECK(j <= iters);
}

void bench_group_to_affine_var(void* arg, int iters) {
    int i;
    bench_inv *data = (bench_inv*)arg;

    for (i = 0; i < iters; ++i) {
        secp256k1_ge_set_gej_var(&data->ge[1], &data->gej[0]);
        /* Use the output affine X/Y coordinates to vary the input X/Y/Z coordinates.
           Similar to bench_group_jacobi_var, this approach does not result in
           coordinates of points on the curve. */
        secp256k1_fe_add(&data->gej[0].x, &data->ge[1].y);
        secp256k1_fe_add(&data->gej[0].y, &data->fe[2]);
        secp256k1_fe_add(&data->gej[0].z, &data->ge[1].x);
        secp256k1_fe_normalize_var(&data->gej[0].x);
        secp256k1_fe_normalize_var(&data->gej[0].y);
        secp256k1_fe_normalize_var(&data->gej[0].z);
    }
}

void bench_ecmult_wnaf(void* arg, int iters) {
    int i, bits = 0, overflow = 0;
    bench_inv *data = (bench_inv*)arg;

    for (i = 0; i < iters; i++) {
        bits += secp256k1_ecmult_wnaf(data->wnaf, 256, &data->scalar[0], WINDOW_A);
        overflow += secp256k1_scalar_add(&data->scalar[0], &data->scalar[0], &data->scalar[1]);
    }
    CHECK(overflow >= 0);
    CHECK(bits <= 256*iters);
}

void bench_wnaf_const(void* arg, int iters) {
    int i, bits = 0, overflow = 0;
    bench_inv *data = (bench_inv*)arg;

    for (i = 0; i < iters; i++) {
        bits += secp256k1_wnaf_const(data->wnaf, &data->scalar[0], WINDOW_A, 256);
        overflow += secp256k1_scalar_add(&data->scalar[0], &data->scalar[0], &data->scalar[1]);
    }
    CHECK(overflow >= 0);
    CHECK(bits <= 256*iters);
}


void bench_sha256(void* arg, int iters) {
    int i;
    bench_inv *data = (bench_inv*)arg;
    secp256k1_sha256 sha;

    for (i = 0; i < iters; i++) {
        secp256k1_sha256_initialize(&sha);
        secp256k1_sha256_write(&sha, data->data, 32);
        secp256k1_sha256_finalize(&sha, data->data);
    }
}

void bench_hmac_sha256(void* arg, int iters) {
    int i;
    bench_inv *data = (bench_inv*)arg;
    secp256k1_hmac_sha256 hmac;

    for (i = 0; i < iters; i++) {
        secp256k1_hmac_sha256_initialize(&hmac, data->data, 32);
        secp256k1_hmac_sha256_write(&hmac, data->data, 32);
        secp256k1_hmac_sha256_finalize(&hmac, data->data);
    }
}

void bench_rfc6979_hmac_sha256(void* arg, int iters) {
    int i;
    bench_inv *data = (bench_inv*)arg;
    secp256k1_rfc6979_hmac_sha256 rng;

    for (i = 0; i < iters; i++) {
        secp256k1_rfc6979_hmac_sha256_initialize(&rng, data->data, 64);
        secp256k1_rfc6979_hmac_sha256_generate(&rng, data->data, 32);
    }
}

void bench_context_verify(void* arg, int iters) {
    int i;
    (void)arg;
    for (i = 0; i < iters; i++) {
        secp256k1_context_destroy(secp256k1_context_create(SECP256K1_CONTEXT_VERIFY));
    }
}

void bench_context_sign(void* arg, int iters) {
    int i;
    (void)arg;
    for (i = 0; i < iters; i++) {
        secp256k1_context_destroy(secp256k1_context_create(SECP256K1_CONTEXT_SIGN));
    }
}

int main(int argc, char **argv) {
    bench_inv data;
    int iters = get_iters(20000);
<<<<<<< HEAD

    if (have_flag(argc, argv, "scalar") || have_flag(argc, argv, "add")) run_benchmark("scalar_add", bench_scalar_add, bench_setup, NULL, &data, 10, iters*100);
    if (have_flag(argc, argv, "scalar") || have_flag(argc, argv, "negate")) run_benchmark("scalar_negate", bench_scalar_negate, bench_setup, NULL, &data, 10, iters*100);
    if (have_flag(argc, argv, "scalar") || have_flag(argc, argv, "mul")) run_benchmark("scalar_mul", bench_scalar_mul, bench_setup, NULL, &data, 10, iters*10);
    if (have_flag(argc, argv, "scalar") || have_flag(argc, argv, "split")) run_benchmark("scalar_split", bench_scalar_split, bench_setup, NULL, &data, 10, iters);
    if (have_flag(argc, argv, "scalar") || have_flag(argc, argv, "inverse")) run_benchmark("scalar_inverse", bench_scalar_inverse, bench_setup, NULL, &data, 10, iters);
    if (have_flag(argc, argv, "scalar") || have_flag(argc, argv, "inverse")) run_benchmark("scalar_inverse_var", bench_scalar_inverse_var, bench_setup, NULL, &data, 10, iters);

    if (have_flag(argc, argv, "field") || have_flag(argc, argv, "normalize")) run_benchmark("field_normalize", bench_field_normalize, bench_setup, NULL, &data, 10, iters*100);
    if (have_flag(argc, argv, "field") || have_flag(argc, argv, "normalize")) run_benchmark("field_normalize_weak", bench_field_normalize_weak, bench_setup, NULL, &data, 10, iters*100);
    if (have_flag(argc, argv, "field") || have_flag(argc, argv, "sqr")) run_benchmark("field_sqr", bench_field_sqr, bench_setup, NULL, &data, 10, iters*10);
    if (have_flag(argc, argv, "field") || have_flag(argc, argv, "mul")) run_benchmark("field_mul", bench_field_mul, bench_setup, NULL, &data, 10, iters*10);
    if (have_flag(argc, argv, "field") || have_flag(argc, argv, "inverse")) run_benchmark("field_inverse", bench_field_inverse, bench_setup, NULL, &data, 10, iters);
    if (have_flag(argc, argv, "field") || have_flag(argc, argv, "inverse")) run_benchmark("field_inverse_var", bench_field_inverse_var, bench_setup, NULL, &data, 10, iters);
    if (have_flag(argc, argv, "field") || have_flag(argc, argv, "sqrt")) run_benchmark("field_sqrt", bench_field_sqrt, bench_setup, NULL, &data, 10, iters);

    if (have_flag(argc, argv, "group") || have_flag(argc, argv, "double")) run_benchmark("group_double_var", bench_group_double_var, bench_setup, NULL, &data, 10, iters*10);
    if (have_flag(argc, argv, "group") || have_flag(argc, argv, "add")) run_benchmark("group_add_var", bench_group_add_var, bench_setup, NULL, &data, 10, iters*10);
    if (have_flag(argc, argv, "group") || have_flag(argc, argv, "add")) run_benchmark("group_add_affine", bench_group_add_affine, bench_setup, NULL, &data, 10, iters*10);
    if (have_flag(argc, argv, "group") || have_flag(argc, argv, "add")) run_benchmark("group_add_affine_var", bench_group_add_affine_var, bench_setup, NULL, &data, 10, iters*10);
    if (have_flag(argc, argv, "group") || have_flag(argc, argv, "jacobi")) run_benchmark("group_jacobi_var", bench_group_jacobi_var, bench_setup, NULL, &data, 10, iters);
    if (have_flag(argc, argv, "group") || have_flag(argc, argv, "to_affine")) run_benchmark("group_to_affine_var", bench_group_to_affine_var, bench_setup, NULL, &data, 10, iters);

    if (have_flag(argc, argv, "ecmult") || have_flag(argc, argv, "wnaf")) run_benchmark("wnaf_const", bench_wnaf_const, bench_setup, NULL, &data, 10, iters);
    if (have_flag(argc, argv, "ecmult") || have_flag(argc, argv, "wnaf")) run_benchmark("ecmult_wnaf", bench_ecmult_wnaf, bench_setup, NULL, &data, 10, iters);

    if (have_flag(argc, argv, "hash") || have_flag(argc, argv, "sha256")) run_benchmark("hash_sha256", bench_sha256, bench_setup, NULL, &data, 10, iters);
    if (have_flag(argc, argv, "hash") || have_flag(argc, argv, "hmac")) run_benchmark("hash_hmac_sha256", bench_hmac_sha256, bench_setup, NULL, &data, 10, iters);
    if (have_flag(argc, argv, "hash") || have_flag(argc, argv, "rng6979")) run_benchmark("hash_rfc6979_hmac_sha256", bench_rfc6979_hmac_sha256, bench_setup, NULL, &data, 10, iters);

    if (have_flag(argc, argv, "context") || have_flag(argc, argv, "verify")) run_benchmark("context_verify", bench_context_verify, bench_setup, NULL, &data, 10, 1 + iters/1000);
    if (have_flag(argc, argv, "context") || have_flag(argc, argv, "sign")) run_benchmark("context_sign", bench_context_sign, bench_setup, NULL, &data, 10, 1 + iters/100);
=======
    int d = argc == 1; /* default */
    print_output_table_header_row();

    if (d || have_flag(argc, argv, "scalar") || have_flag(argc, argv, "add")) run_benchmark("scalar_add", bench_scalar_add, bench_setup, NULL, &data, 10, iters*100);
    if (d || have_flag(argc, argv, "scalar") || have_flag(argc, argv, "negate")) run_benchmark("scalar_negate", bench_scalar_negate, bench_setup, NULL, &data, 10, iters*100);
    if (d || have_flag(argc, argv, "scalar") || have_flag(argc, argv, "mul")) run_benchmark("scalar_mul", bench_scalar_mul, bench_setup, NULL, &data, 10, iters*10);
    if (d || have_flag(argc, argv, "scalar") || have_flag(argc, argv, "split")) run_benchmark("scalar_split", bench_scalar_split, bench_setup, NULL, &data, 10, iters);
    if (d || have_flag(argc, argv, "scalar") || have_flag(argc, argv, "inverse")) run_benchmark("scalar_inverse", bench_scalar_inverse, bench_setup, NULL, &data, 10, iters);
    if (d || have_flag(argc, argv, "scalar") || have_flag(argc, argv, "inverse")) run_benchmark("scalar_inverse_var", bench_scalar_inverse_var, bench_setup, NULL, &data, 10, iters);

    if (d || have_flag(argc, argv, "field") || have_flag(argc, argv, "normalize")) run_benchmark("field_normalize", bench_field_normalize, bench_setup, NULL, &data, 10, iters*100);
    if (d || have_flag(argc, argv, "field") || have_flag(argc, argv, "normalize")) run_benchmark("field_normalize_weak", bench_field_normalize_weak, bench_setup, NULL, &data, 10, iters*100);
    if (d || have_flag(argc, argv, "field") || have_flag(argc, argv, "sqr")) run_benchmark("field_sqr", bench_field_sqr, bench_setup, NULL, &data, 10, iters*10);
    if (d || have_flag(argc, argv, "field") || have_flag(argc, argv, "mul")) run_benchmark("field_mul", bench_field_mul, bench_setup, NULL, &data, 10, iters*10);
    if (d || have_flag(argc, argv, "field") || have_flag(argc, argv, "inverse")) run_benchmark("field_inverse", bench_field_inverse, bench_setup, NULL, &data, 10, iters);
    if (d || have_flag(argc, argv, "field") || have_flag(argc, argv, "inverse")) run_benchmark("field_inverse_var", bench_field_inverse_var, bench_setup, NULL, &data, 10, iters);
    if (d || have_flag(argc, argv, "field") || have_flag(argc, argv, "sqrt")) run_benchmark("field_sqrt", bench_field_sqrt, bench_setup, NULL, &data, 10, iters);

    if (d || have_flag(argc, argv, "group") || have_flag(argc, argv, "double")) run_benchmark("group_double_var", bench_group_double_var, bench_setup, NULL, &data, 10, iters*10);
    if (d || have_flag(argc, argv, "group") || have_flag(argc, argv, "add")) run_benchmark("group_add_var", bench_group_add_var, bench_setup, NULL, &data, 10, iters*10);
    if (d || have_flag(argc, argv, "group") || have_flag(argc, argv, "add")) run_benchmark("group_add_affine", bench_group_add_affine, bench_setup, NULL, &data, 10, iters*10);
    if (d || have_flag(argc, argv, "group") || have_flag(argc, argv, "add")) run_benchmark("group_add_affine_var", bench_group_add_affine_var, bench_setup, NULL, &data, 10, iters*10);
    if (d || have_flag(argc, argv, "group") || have_flag(argc, argv, "to_affine")) run_benchmark("group_to_affine_var", bench_group_to_affine_var, bench_setup, NULL, &data, 10, iters);

    if (d || have_flag(argc, argv, "ecmult") || have_flag(argc, argv, "wnaf")) run_benchmark("wnaf_const", bench_wnaf_const, bench_setup, NULL, &data, 10, iters);
    if (d || have_flag(argc, argv, "ecmult") || have_flag(argc, argv, "wnaf")) run_benchmark("ecmult_wnaf", bench_ecmult_wnaf, bench_setup, NULL, &data, 10, iters);

    if (d || have_flag(argc, argv, "hash") || have_flag(argc, argv, "sha256")) run_benchmark("hash_sha256", bench_sha256, bench_setup, NULL, &data, 10, iters);
    if (d || have_flag(argc, argv, "hash") || have_flag(argc, argv, "hmac")) run_benchmark("hash_hmac_sha256", bench_hmac_sha256, bench_setup, NULL, &data, 10, iters);
    if (d || have_flag(argc, argv, "hash") || have_flag(argc, argv, "rng6979")) run_benchmark("hash_rfc6979_hmac_sha256", bench_rfc6979_hmac_sha256, bench_setup, NULL, &data, 10, iters);

    if (d || have_flag(argc, argv, "context") || have_flag(argc, argv, "verify")) run_benchmark("context_verify", bench_context_verify, bench_setup, NULL, &data, 10, 1 + iters/1000);
    if (d || have_flag(argc, argv, "context") || have_flag(argc, argv, "sign")) run_benchmark("context_sign", bench_context_sign, bench_setup, NULL, &data, 10, 1 + iters/100);
>>>>>>> a1102b12

    return 0;
}<|MERGE_RESOLUTION|>--- conflicted
+++ resolved
@@ -362,40 +362,6 @@
 int main(int argc, char **argv) {
     bench_inv data;
     int iters = get_iters(20000);
-<<<<<<< HEAD
-
-    if (have_flag(argc, argv, "scalar") || have_flag(argc, argv, "add")) run_benchmark("scalar_add", bench_scalar_add, bench_setup, NULL, &data, 10, iters*100);
-    if (have_flag(argc, argv, "scalar") || have_flag(argc, argv, "negate")) run_benchmark("scalar_negate", bench_scalar_negate, bench_setup, NULL, &data, 10, iters*100);
-    if (have_flag(argc, argv, "scalar") || have_flag(argc, argv, "mul")) run_benchmark("scalar_mul", bench_scalar_mul, bench_setup, NULL, &data, 10, iters*10);
-    if (have_flag(argc, argv, "scalar") || have_flag(argc, argv, "split")) run_benchmark("scalar_split", bench_scalar_split, bench_setup, NULL, &data, 10, iters);
-    if (have_flag(argc, argv, "scalar") || have_flag(argc, argv, "inverse")) run_benchmark("scalar_inverse", bench_scalar_inverse, bench_setup, NULL, &data, 10, iters);
-    if (have_flag(argc, argv, "scalar") || have_flag(argc, argv, "inverse")) run_benchmark("scalar_inverse_var", bench_scalar_inverse_var, bench_setup, NULL, &data, 10, iters);
-
-    if (have_flag(argc, argv, "field") || have_flag(argc, argv, "normalize")) run_benchmark("field_normalize", bench_field_normalize, bench_setup, NULL, &data, 10, iters*100);
-    if (have_flag(argc, argv, "field") || have_flag(argc, argv, "normalize")) run_benchmark("field_normalize_weak", bench_field_normalize_weak, bench_setup, NULL, &data, 10, iters*100);
-    if (have_flag(argc, argv, "field") || have_flag(argc, argv, "sqr")) run_benchmark("field_sqr", bench_field_sqr, bench_setup, NULL, &data, 10, iters*10);
-    if (have_flag(argc, argv, "field") || have_flag(argc, argv, "mul")) run_benchmark("field_mul", bench_field_mul, bench_setup, NULL, &data, 10, iters*10);
-    if (have_flag(argc, argv, "field") || have_flag(argc, argv, "inverse")) run_benchmark("field_inverse", bench_field_inverse, bench_setup, NULL, &data, 10, iters);
-    if (have_flag(argc, argv, "field") || have_flag(argc, argv, "inverse")) run_benchmark("field_inverse_var", bench_field_inverse_var, bench_setup, NULL, &data, 10, iters);
-    if (have_flag(argc, argv, "field") || have_flag(argc, argv, "sqrt")) run_benchmark("field_sqrt", bench_field_sqrt, bench_setup, NULL, &data, 10, iters);
-
-    if (have_flag(argc, argv, "group") || have_flag(argc, argv, "double")) run_benchmark("group_double_var", bench_group_double_var, bench_setup, NULL, &data, 10, iters*10);
-    if (have_flag(argc, argv, "group") || have_flag(argc, argv, "add")) run_benchmark("group_add_var", bench_group_add_var, bench_setup, NULL, &data, 10, iters*10);
-    if (have_flag(argc, argv, "group") || have_flag(argc, argv, "add")) run_benchmark("group_add_affine", bench_group_add_affine, bench_setup, NULL, &data, 10, iters*10);
-    if (have_flag(argc, argv, "group") || have_flag(argc, argv, "add")) run_benchmark("group_add_affine_var", bench_group_add_affine_var, bench_setup, NULL, &data, 10, iters*10);
-    if (have_flag(argc, argv, "group") || have_flag(argc, argv, "jacobi")) run_benchmark("group_jacobi_var", bench_group_jacobi_var, bench_setup, NULL, &data, 10, iters);
-    if (have_flag(argc, argv, "group") || have_flag(argc, argv, "to_affine")) run_benchmark("group_to_affine_var", bench_group_to_affine_var, bench_setup, NULL, &data, 10, iters);
-
-    if (have_flag(argc, argv, "ecmult") || have_flag(argc, argv, "wnaf")) run_benchmark("wnaf_const", bench_wnaf_const, bench_setup, NULL, &data, 10, iters);
-    if (have_flag(argc, argv, "ecmult") || have_flag(argc, argv, "wnaf")) run_benchmark("ecmult_wnaf", bench_ecmult_wnaf, bench_setup, NULL, &data, 10, iters);
-
-    if (have_flag(argc, argv, "hash") || have_flag(argc, argv, "sha256")) run_benchmark("hash_sha256", bench_sha256, bench_setup, NULL, &data, 10, iters);
-    if (have_flag(argc, argv, "hash") || have_flag(argc, argv, "hmac")) run_benchmark("hash_hmac_sha256", bench_hmac_sha256, bench_setup, NULL, &data, 10, iters);
-    if (have_flag(argc, argv, "hash") || have_flag(argc, argv, "rng6979")) run_benchmark("hash_rfc6979_hmac_sha256", bench_rfc6979_hmac_sha256, bench_setup, NULL, &data, 10, iters);
-
-    if (have_flag(argc, argv, "context") || have_flag(argc, argv, "verify")) run_benchmark("context_verify", bench_context_verify, bench_setup, NULL, &data, 10, 1 + iters/1000);
-    if (have_flag(argc, argv, "context") || have_flag(argc, argv, "sign")) run_benchmark("context_sign", bench_context_sign, bench_setup, NULL, &data, 10, 1 + iters/100);
-=======
     int d = argc == 1; /* default */
     print_output_table_header_row();
 
@@ -418,6 +384,7 @@
     if (d || have_flag(argc, argv, "group") || have_flag(argc, argv, "add")) run_benchmark("group_add_var", bench_group_add_var, bench_setup, NULL, &data, 10, iters*10);
     if (d || have_flag(argc, argv, "group") || have_flag(argc, argv, "add")) run_benchmark("group_add_affine", bench_group_add_affine, bench_setup, NULL, &data, 10, iters*10);
     if (d || have_flag(argc, argv, "group") || have_flag(argc, argv, "add")) run_benchmark("group_add_affine_var", bench_group_add_affine_var, bench_setup, NULL, &data, 10, iters*10);
+    if (d || have_flag(argc, argv, "group") || have_flag(argc, argv, "jacobi")) run_benchmark("group_jacobi_var", bench_group_jacobi_var, bench_setup, NULL, &data, 10, iters);
     if (d || have_flag(argc, argv, "group") || have_flag(argc, argv, "to_affine")) run_benchmark("group_to_affine_var", bench_group_to_affine_var, bench_setup, NULL, &data, 10, iters);
 
     if (d || have_flag(argc, argv, "ecmult") || have_flag(argc, argv, "wnaf")) run_benchmark("wnaf_const", bench_wnaf_const, bench_setup, NULL, &data, 10, iters);
@@ -429,7 +396,6 @@
 
     if (d || have_flag(argc, argv, "context") || have_flag(argc, argv, "verify")) run_benchmark("context_verify", bench_context_verify, bench_setup, NULL, &data, 10, 1 + iters/1000);
     if (d || have_flag(argc, argv, "context") || have_flag(argc, argv, "sign")) run_benchmark("context_sign", bench_context_sign, bench_setup, NULL, &data, 10, 1 + iters/100);
->>>>>>> a1102b12
 
     return 0;
 }