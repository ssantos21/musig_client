--- conflicted
+++ resolved
@@ -98,8 +98,7 @@
     }
 }
 
-<<<<<<< HEAD
-void bench_scalar_sqr(void* arg, int iters) {
+static void bench_scalar_sqr(void* arg, int iters) {
     int i;
     bench_inv *data = (bench_inv*)arg;
 
@@ -108,10 +107,7 @@
     }
 }
 
-void bench_scalar_mul(void* arg, int iters) {
-=======
 static void bench_scalar_mul(void* arg, int iters) {
->>>>>>> 6048e6c0
     int i;
     bench_inv *data = (bench_inv*)arg;
 
@@ -281,8 +277,7 @@
     }
 }
 
-<<<<<<< HEAD
-void bench_group_jacobi_var(void* arg, int iters) {
+static void bench_group_jacobi_var(void* arg, int iters) {
     int i, j = 0;
     bench_inv *data = (bench_inv*)arg;
 
@@ -302,10 +297,7 @@
     CHECK(j <= iters);
 }
 
-void bench_group_add_zinv_var(void* arg, int iters) {
-=======
 static void bench_group_add_zinv_var(void* arg, int iters) {
->>>>>>> 6048e6c0
     int i;
     bench_inv *data = (bench_inv*)arg;
 
