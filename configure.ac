AC_PREREQ([2.60])

# The package (a.k.a. release) version is based on semantic versioning 2.0.0 of
# the API. All changes in experimental modules are treated as
# backwards-compatible and therefore at most increase the minor version.
define(_PKG_VERSION_MAJOR, 0)
<<<<<<< HEAD
define(_PKG_VERSION_MINOR, 1)
define(_PKG_VERSION_PATCH, 0)
=======
define(_PKG_VERSION_MINOR, 2)
define(_PKG_VERSION_PATCH, 1)
>>>>>>> cc3b8a4f
define(_PKG_VERSION_IS_RELEASE, false)

# The library version is based on libtool versioning of the ABI. The set of
# rules for updating the version can be found here:
# https://www.gnu.org/software/libtool/manual/html_node/Updating-version-info.html
# All changes in experimental modules are treated as if they don't affect the
# interface and therefore only increase the revision.
<<<<<<< HEAD
define(_LIB_VERSION_CURRENT, 0)
define(_LIB_VERSION_REVISION, 0)
=======
define(_LIB_VERSION_CURRENT, 1)
define(_LIB_VERSION_REVISION, 1)
>>>>>>> cc3b8a4f
define(_LIB_VERSION_AGE, 0)

AC_INIT([libsecp256k1],m4_join([.], _PKG_VERSION_MAJOR, _PKG_VERSION_MINOR, _PKG_VERSION_PATCH)m4_if(_PKG_VERSION_IS_RELEASE, [true], [], [-dev]),[https://github.com/bitcoin-core/secp256k1/issues],[libsecp256k1],[https://github.com/bitcoin-core/secp256k1])

AC_CONFIG_AUX_DIR([build-aux])
AC_CONFIG_MACRO_DIR([build-aux/m4])
AC_CANONICAL_HOST
AH_TOP([#ifndef LIBSECP256K1_CONFIG_H])
AH_TOP([#define LIBSECP256K1_CONFIG_H])
AH_BOTTOM([#endif /*LIBSECP256K1_CONFIG_H*/])

# Require Automake 1.11.2 for AM_PROG_AR
AM_INIT_AUTOMAKE([1.11.2 foreign subdir-objects])

# Make the compilation flags quiet unless V=1 is used.
m4_ifdef([AM_SILENT_RULES], [AM_SILENT_RULES([yes])])

AC_PROG_CC
AM_PROG_AS
AM_PROG_AR

# Clear some cache variables as a workaround for a bug that appears due to a bad
# interaction between AM_PROG_AR and LT_INIT when combining MSVC's archiver lib.exe.
# https://debbugs.gnu.org/cgi/bugreport.cgi?bug=54421
AS_UNSET(ac_cv_prog_AR)
AS_UNSET(ac_cv_prog_ac_ct_AR)
LT_INIT([win32-dll])

build_windows=no

case $host_os in
  *darwin*)
     if  test x$cross_compiling != xyes; then
       AC_CHECK_PROG([BREW], brew, brew)
       if test x$BREW = xbrew; then
         # These Homebrew packages may be keg-only, meaning that they won't be found
         # in expected paths because they may conflict with system files. Ask
         # Homebrew where each one is located, then adjust paths accordingly.
         if $BREW list --versions valgrind >/dev/null; then
           valgrind_prefix=$($BREW --prefix valgrind 2>/dev/null)
           VALGRIND_CPPFLAGS="-I$valgrind_prefix/include"
         fi
       else
         AC_CHECK_PROG([PORT], port, port)
         # If homebrew isn't installed and macports is, add the macports default paths
         # as a last resort.
         if test x$PORT = xport; then
           CPPFLAGS="$CPPFLAGS -isystem /opt/local/include"
           LDFLAGS="$LDFLAGS -L/opt/local/lib"
         fi
       fi
     fi
   ;;
   cygwin*|mingw*)
     build_windows=yes
   ;;
esac

# Try if some desirable compiler flags are supported and append them to SECP_CFLAGS.
#
# These are our own flags, so we append them to our own SECP_CFLAGS variable (instead of CFLAGS) as
# recommended in the automake manual (Section "Flag Variables Ordering"). CFLAGS belongs to the user
# and we are not supposed to touch it. In the Makefile, we will need to ensure that SECP_CFLAGS
# is prepended to CFLAGS when invoking the compiler so that the user always has the last word (flag).
#
# Another advantage of not touching CFLAGS is that the contents of CFLAGS will be picked up by
# libtool for compiling helper executables. For example, when compiling for Windows, libtool will
# generate entire wrapper executables (instead of simple wrapper scripts as on Unix) to ensure
# proper operation of uninstalled programs linked by libtool against the uninstalled shared library.
# These executables are compiled from C source file for which our flags may not be appropriate,
# e.g., -std=c89 flag has lead to undesirable warnings in the past.
#
# TODO We should analogously not touch CPPFLAGS and LDFLAGS but currently there are no issues.
AC_DEFUN([SECP_TRY_APPEND_DEFAULT_CFLAGS], [
    # GCC and compatible (incl. clang)
    if test "x$GCC" = "xyes"; then
      # Try to append -Werror=unknown-warning-option to CFLAGS temporarily. Otherwise clang will
      # not error out if it gets unknown warning flags and the checks here will always succeed
      # no matter if clang knows the flag or not.
      SECP_TRY_APPEND_DEFAULT_CFLAGS_saved_CFLAGS="$CFLAGS"
      SECP_TRY_APPEND_CFLAGS([-Werror=unknown-warning-option], CFLAGS)

      SECP_TRY_APPEND_CFLAGS([-std=c89 -pedantic -Wno-long-long -Wnested-externs -Wshadow -Wstrict-prototypes -Wundef], $1) # GCC >= 3.0, -Wlong-long is implied by -pedantic.
      SECP_TRY_APPEND_CFLAGS([-Wno-overlength-strings], $1) # GCC >= 4.2, -Woverlength-strings is implied by -pedantic.
      SECP_TRY_APPEND_CFLAGS([-Wall], $1) # GCC >= 2.95 and probably many other compilers
      SECP_TRY_APPEND_CFLAGS([-Wno-unused-function], $1) # GCC >= 3.0, -Wunused-function is implied by -Wall.
      SECP_TRY_APPEND_CFLAGS([-Wextra], $1) # GCC >= 3.4, this is the newer name of -W, which we don't use because older GCCs will warn about unused functions.
      SECP_TRY_APPEND_CFLAGS([-Wcast-align], $1) # GCC >= 2.95
      SECP_TRY_APPEND_CFLAGS([-Wcast-align=strict], $1) # GCC >= 8.0
      SECP_TRY_APPEND_CFLAGS([-Wconditional-uninitialized], $1) # Clang >= 3.0 only
      SECP_TRY_APPEND_CFLAGS([-fvisibility=hidden], $1) # GCC >= 4.0

      CFLAGS="$SECP_TRY_APPEND_DEFAULT_CFLAGS_saved_CFLAGS"
    fi

    # MSVC
    # Assume MSVC if we're building for Windows but not with GCC or compatible;
    # libtool makes the same assumption internally.
    # Note that "/opt" and "-opt" are equivalent for MSVC; we use "-opt" because "/opt" looks like a path.
    if test x"$GCC" != x"yes" && test x"$build_windows" = x"yes"; then
      SECP_TRY_APPEND_CFLAGS([-W2 -wd4146], $1) # Moderate warning level, disable warning C4146 "unary minus operator applied to unsigned type, result still unsigned"
      SECP_TRY_APPEND_CFLAGS([-external:anglebrackets -external:W0], $1) # Suppress warnings from #include <...> files
    fi
])
SECP_TRY_APPEND_DEFAULT_CFLAGS(SECP_CFLAGS)

###
### Define config arguments
###

# In dev mode, we enable all binaries and modules by default but individual options can still be overridden explicitly.
# Check for dev mode first because SECP_SET_DEFAULT needs enable_dev_mode set.
AC_ARG_ENABLE(dev_mode, [], [],
    [enable_dev_mode=no])

AC_ARG_ENABLE(benchmark,
    AS_HELP_STRING([--enable-benchmark],[compile benchmark [default=yes]]), [],
    [SECP_SET_DEFAULT([enable_benchmark], [yes], [yes])])

AC_ARG_ENABLE(coverage,
    AS_HELP_STRING([--enable-coverage],[enable compiler flags to support kcov coverage analysis [default=no]]), [],
    [SECP_SET_DEFAULT([enable_coverage], [no], [no])])

AC_ARG_ENABLE(tests,
    AS_HELP_STRING([--enable-tests],[compile tests [default=yes]]), [],
    [SECP_SET_DEFAULT([enable_tests], [yes], [yes])])

AC_ARG_ENABLE(experimental,
    AS_HELP_STRING([--enable-experimental],[allow experimental configure options [default=no]]), [],
    [SECP_SET_DEFAULT([enable_experimental], [no], [yes])])

AC_ARG_ENABLE(exhaustive_tests,
    AS_HELP_STRING([--enable-exhaustive-tests],[compile exhaustive tests [default=yes]]), [],
    [SECP_SET_DEFAULT([enable_exhaustive_tests], [yes], [yes])])

AC_ARG_ENABLE(examples,
    AS_HELP_STRING([--enable-examples],[compile the examples [default=no]]), [],
    [SECP_SET_DEFAULT([enable_examples], [no], [yes])])

AC_ARG_ENABLE(module_bppp,
    AS_HELP_STRING([--enable-module-bppp],[enable Bulletproofs++ module (experimental)]),
    [],
    [SECP_SET_DEFAULT([enable_module_bppp], [no], [yes])])

AC_ARG_ENABLE(module_ecdh,
    AS_HELP_STRING([--enable-module-ecdh],[enable ECDH module [default=yes]]), [],
    [SECP_SET_DEFAULT([enable_module_ecdh], [yes], [yes])])

AC_ARG_ENABLE(module_musig,
    AS_HELP_STRING([--enable-module-musig],[enable MuSig module (experimental)]),
    [],
    [SECP_SET_DEFAULT([enable_module_musig], [no], [yes])])

AC_ARG_ENABLE(module_recovery,
    AS_HELP_STRING([--enable-module-recovery],[enable ECDSA pubkey recovery module [default=no]]), [],
    [SECP_SET_DEFAULT([enable_module_recovery], [no], [yes])])

AC_ARG_ENABLE(module_generator,
    AS_HELP_STRING([--enable-module-generator],[enable NUMS generator module [default=no]]),
    [],
    [SECP_SET_DEFAULT([enable_module_generator], [no], [yes])])

AC_ARG_ENABLE(module_rangeproof,
    AS_HELP_STRING([--enable-module-rangeproof],[enable Pedersen / zero-knowledge range proofs module [default=no]]),
    [],
    [SECP_SET_DEFAULT([enable_module_rangeproof], [no], [yes])])

AC_ARG_ENABLE(module_whitelist,
    AS_HELP_STRING([--enable-module-whitelist],[enable key whitelisting module [default=no]]),
    [],
    [SECP_SET_DEFAULT([enable_module_whitelist], [no], [yes])])

AC_ARG_ENABLE(module_extrakeys,
    AS_HELP_STRING([--enable-module-extrakeys],[enable extrakeys module [default=yes]]), [],
    [SECP_SET_DEFAULT([enable_module_extrakeys], [yes], [yes])])

AC_ARG_ENABLE(module_schnorrsig,
    AS_HELP_STRING([--enable-module-schnorrsig],[enable schnorrsig module [default=yes]]), [],
    [SECP_SET_DEFAULT([enable_module_schnorrsig], [yes], [yes])])

AC_ARG_ENABLE(module_ecdsa_s2c,
    AS_HELP_STRING([--enable-module-ecdsa-s2c],[enable ECDSA sign-to-contract module [default=no]]),
    [],
    [SECP_SET_DEFAULT([enable_module_ecdsa_s2c], [no], [yes])])

AC_ARG_ENABLE(module_ecdsa-adaptor,
    AS_HELP_STRING([--enable-module-ecdsa-adaptor],[enable ECDSA adaptor module [default=no]]),
    [],
    [SECP_SET_DEFAULT([enable_module_ecdsa_adaptor], [no], [yes])])

AC_ARG_ENABLE(external_default_callbacks,
    AS_HELP_STRING([--enable-external-default-callbacks],[enable external default callback functions [default=no]]), [],
    [SECP_SET_DEFAULT([enable_external_default_callbacks], [no], [no])])

AC_ARG_ENABLE(module_surjectionproof,
    AS_HELP_STRING([--enable-module-surjectionproof],[enable surjection proof module [default=no]]),
    [],
    [SECP_SET_DEFAULT([enable_module_surjectionproof], [no], [yes])])

AC_ARG_ENABLE(reduced_surjection_proof_size,
    AS_HELP_STRING([--enable-reduced-surjection-proof-size],[use reduced surjection proof size (disabling parsing and verification) [default=no]]),
    [],
    [SECP_SET_DEFAULT([use_reduced_surjection_proof_size], [no], [no])])

# Test-only override of the (autodetected by the C code) "widemul" setting.
# Legal values are:
#  * int64 (for [u]int64_t),
#  * int128 (for [unsigned] __int128),
#  * int128_struct (for int128 implemented as a structure),
#  *  and auto (the default).
AC_ARG_WITH([test-override-wide-multiply], [] ,[set_widemul=$withval], [set_widemul=auto])

AC_ARG_WITH([asm], [AS_HELP_STRING([--with-asm=x86_64|arm|no|auto],
[assembly optimizations to use (experimental: arm) [default=auto]])],[req_asm=$withval], [req_asm=auto])

AC_ARG_WITH([ecmult-window], [AS_HELP_STRING([--with-ecmult-window=SIZE|auto],
[window size for ecmult precomputation for verification, specified as integer in range [2..24].]
[Larger values result in possibly better performance at the cost of an exponentially larger precomputed table.]
[The table will store 2^(SIZE-1) * 64 bytes of data but can be larger in memory due to platform-specific padding and alignment.]
[A window size larger than 15 will require you delete the prebuilt precomputed_ecmult.c file so that it can be rebuilt.]
[For very large window sizes, use "make -j 1" to reduce memory use during compilation.]
["auto" is a reasonable setting for desktop machines (currently 15). [default=auto]]
)],
[req_ecmult_window=$withval], [req_ecmult_window=auto])

AC_ARG_WITH([ecmult-gen-precision], [AS_HELP_STRING([--with-ecmult-gen-precision=2|4|8|auto],
[Precision bits to tune the precomputed table size for signing.]
[The size of the table is 32kB for 2 bits, 64kB for 4 bits, 512kB for 8 bits of precision.]
[A larger table size usually results in possible faster signing.]
["auto" is a reasonable setting for desktop machines (currently 4). [default=auto]]
)],
[req_ecmult_gen_precision=$withval], [req_ecmult_gen_precision=auto])

AC_ARG_WITH([valgrind], [AS_HELP_STRING([--with-valgrind=yes|no|auto],
[Build with extra checks for running inside Valgrind [default=auto]]
)],
[req_valgrind=$withval], [req_valgrind=auto])

###
### Handle config options (except for modules)
###

if test x"$req_valgrind" = x"no"; then
  enable_valgrind=no
else
  SECP_VALGRIND_CHECK
  if test x"$has_valgrind" != x"yes"; then
    if test x"$req_valgrind" = x"yes"; then
      AC_MSG_ERROR([Valgrind support explicitly requested but valgrind/memcheck.h header not available])
    fi
    enable_valgrind=no
  else
    enable_valgrind=yes
  fi
fi
AM_CONDITIONAL([VALGRIND_ENABLED],[test "$enable_valgrind" = "yes"])

if test x"$enable_coverage" = x"yes"; then
    SECP_CONFIG_DEFINES="$SECP_CONFIG_DEFINES -DCOVERAGE=1"
    SECP_CFLAGS="-O0 --coverage $SECP_CFLAGS"
    LDFLAGS="--coverage $LDFLAGS"
else
    # Most likely the CFLAGS already contain -O2 because that is autoconf's default.
    # We still add it here because passing it twice is not an issue, and handling
    # this case would just add unnecessary complexity (see #896).
    SECP_CFLAGS="-O2 $SECP_CFLAGS"
fi

AC_MSG_CHECKING([for __builtin_popcount])
AC_LINK_IFELSE([AC_LANG_SOURCE([[void myfunc() {__builtin_popcount(0);}]])],
    [ AC_MSG_RESULT([yes]);AC_DEFINE(HAVE_BUILTIN_POPCOUNT,1,[Define this symbol if __builtin_popcount is available]) ],
    [ AC_MSG_RESULT([no])
    ])

AC_MSG_CHECKING([for  __builtin_clzll])
AC_LINK_IFELSE([AC_LANG_SOURCE([[void myfunc() { __builtin_clzll(1);}]])],
    [ AC_MSG_RESULT([yes]);AC_DEFINE(HAVE_BUILTIN_CLZLL,1,[Define this symbol if  __builtin_clzll is available]) ],
    [ AC_MSG_RESULT([no])
    ])

if test x"$req_asm" = x"auto"; then
  SECP_64BIT_ASM_CHECK
  if test x"$has_64bit_asm" = x"yes"; then
    set_asm=x86_64
  fi
  if test x"$set_asm" = x; then
    set_asm=no
  fi
else
  set_asm=$req_asm
  case $set_asm in
  x86_64)
    SECP_64BIT_ASM_CHECK
    if test x"$has_64bit_asm" != x"yes"; then
      AC_MSG_ERROR([x86_64 assembly optimization requested but not available])
    fi
    ;;
  arm)
    ;;
  no)
    ;;
  *)
    AC_MSG_ERROR([invalid assembly optimization selection])
    ;;
  esac
fi

# Select assembly optimization
enable_external_asm=no

case $set_asm in
x86_64)
  SECP_CONFIG_DEFINES="$SECP_CONFIG_DEFINES -DUSE_ASM_X86_64=1"
  ;;
arm)
  enable_external_asm=yes
  ;;
no)
  ;;
*)
  AC_MSG_ERROR([invalid assembly optimizations])
  ;;
esac

if test x"$enable_external_asm" = x"yes"; then
  SECP_CONFIG_DEFINES="$SECP_CONFIG_DEFINES -DUSE_EXTERNAL_ASM=1"
fi


# Select wide multiplication implementation
case $set_widemul in
int128_struct)
  SECP_CONFIG_DEFINES="$SECP_CONFIG_DEFINES -DUSE_FORCE_WIDEMUL_INT128_STRUCT=1"
  ;;
int128)
  SECP_CONFIG_DEFINES="$SECP_CONFIG_DEFINES -DUSE_FORCE_WIDEMUL_INT128=1"
  ;;
int64)
  SECP_CONFIG_DEFINES="$SECP_CONFIG_DEFINES -DUSE_FORCE_WIDEMUL_INT64=1"
  ;;
auto)
  ;;
*)
  AC_MSG_ERROR([invalid wide multiplication implementation])
  ;;
esac

# Set ecmult window size
if test x"$req_ecmult_window" = x"auto"; then
  set_ecmult_window=15
else
  set_ecmult_window=$req_ecmult_window
fi

error_window_size=['window size for ecmult precomputation not an integer in range [2..24] or "auto"']
case $set_ecmult_window in
''|*[[!0-9]]*)
  # no valid integer
  AC_MSG_ERROR($error_window_size)
  ;;
*)
  if test "$set_ecmult_window" -lt 2 -o "$set_ecmult_window" -gt 24 ; then
    # not in range
    AC_MSG_ERROR($error_window_size)
  fi
  SECP_CONFIG_DEFINES="$SECP_CONFIG_DEFINES -DECMULT_WINDOW_SIZE=$set_ecmult_window"
  ;;
esac

# Set ecmult gen precision
if test x"$req_ecmult_gen_precision" = x"auto"; then
  set_ecmult_gen_precision=4
else
  set_ecmult_gen_precision=$req_ecmult_gen_precision
fi

case $set_ecmult_gen_precision in
2|4|8)
  SECP_CONFIG_DEFINES="$SECP_CONFIG_DEFINES -DECMULT_GEN_PREC_BITS=$set_ecmult_gen_precision"
  ;;
*)
  AC_MSG_ERROR(['ecmult gen precision not 2, 4, 8 or "auto"'])
  ;;
esac

if test x"$enable_valgrind" = x"yes"; then
  SECP_INCLUDES="$SECP_INCLUDES $VALGRIND_CPPFLAGS"
fi

# Add -Werror and similar flags passed from the outside (for testing, e.g., in CI).
# We don't want to set the user variable CFLAGS in CI because this would disable
# autoconf's logic for setting default CFLAGS, which we would like to test in CI.
SECP_CFLAGS="$SECP_CFLAGS $WERROR_CFLAGS"

###
### Handle module options
###

# Besides testing whether modules are enabled, the following code also enables
# module dependencies. The order of the tests matters: the dependency must be
# tested first.

if test x"$enable_module_ecdh" = x"yes"; then
  SECP_CONFIG_DEFINES="$SECP_CONFIG_DEFINES -DENABLE_MODULE_ECDH=1"
fi

if test x"$enable_module_musig" = x"yes"; then
  AC_DEFINE(ENABLE_MODULE_MUSIG, 1, [Define this symbol to enable the MuSig module])
  enable_module_schnorrsig=yes
fi

if test x"$enable_module_recovery" = x"yes"; then
  SECP_CONFIG_DEFINES="$SECP_CONFIG_DEFINES -DENABLE_MODULE_RECOVERY=1"
fi

if test x"$enable_module_whitelist" = x"yes"; then
  enable_module_rangeproof=yes
  AC_DEFINE(ENABLE_MODULE_WHITELIST, 1, [Define this symbol to enable the key whitelisting module])
fi

if test x"$enable_module_surjectionproof" = x"yes"; then
  enable_module_rangeproof=yes
  AC_DEFINE(ENABLE_MODULE_SURJECTIONPROOF, 1, [Define this symbol to enable the surjection proof module])
fi

if test x"$enable_module_rangeproof" = x"yes"; then
  enable_module_generator=yes
  AC_DEFINE(ENABLE_MODULE_RANGEPROOF, 1, [Define this symbol to enable the Pedersen / zero knowledge range proof module])
fi

if test x"$enable_module_bppp" = x"yes"; then
  enable_module_generator=yes
  AC_DEFINE(ENABLE_MODULE_BPPP, 1, [Define this symbol to enable the Bulletproofs++ module])
fi

if test x"$enable_module_generator" = x"yes"; then
  AC_DEFINE(ENABLE_MODULE_GENERATOR, 1, [Define this symbol to enable the NUMS generator module])
fi

if test x"$enable_module_schnorrsig" = x"yes"; then
  SECP_CONFIG_DEFINES="$SECP_CONFIG_DEFINES -DENABLE_MODULE_SCHNORRSIG=1"
  enable_module_extrakeys=yes
fi

if test x"$enable_module_extrakeys" = x"yes"; then
  SECP_CONFIG_DEFINES="$SECP_CONFIG_DEFINES -DENABLE_MODULE_EXTRAKEYS=1"
fi

if test x"$enable_module_ecdsa_s2c" = x"yes"; then
  AC_DEFINE(ENABLE_MODULE_ECDSA_S2C, 1, [Define this symbol to enable the ECDSA sign-to-contract module])
fi

if test x"$enable_external_default_callbacks" = x"yes"; then
  SECP_CONFIG_DEFINES="$SECP_CONFIG_DEFINES -DUSE_EXTERNAL_DEFAULT_CALLBACKS=1"
fi

if test x"$use_reduced_surjection_proof_size" = x"yes"; then
  AC_DEFINE(USE_REDUCED_SURJECTION_PROOF_SIZE, 1, [Define this symbol to reduce SECP256K1_SURJECTIONPROOF_MAX_N_INPUTS to 16, disabling parsing and verification])
fi

if test x"$enable_module_ecdsa_adaptor" = x"yes"; then
  AC_DEFINE(ENABLE_MODULE_ECDSA_ADAPTOR, 1, [Define this symbol to enable the ECDSA adaptor module])
fi

###
### Check for --enable-experimental if necessary
###

if test x"$enable_experimental" = x"yes"; then
  AC_MSG_NOTICE([******])
  AC_MSG_NOTICE([WARNING: experimental build])
  AC_MSG_NOTICE([Experimental features do not have stable APIs or properties, and may not be safe for production use.])
  AC_MSG_NOTICE([******])
else
  # The order of the following tests matters. If the user enables a dependent
  # module (which automatically enables the module dependencies) we want to
  # print an error for the dependent module, not the module dependency. Hence,
  # we first test dependent modules.
  if test x"$enable_module_bppp" = x"yes"; then
    AC_MSG_ERROR([Bulletproofs++ module is experimental. Use --enable-experimental to allow.])
  fi
  if test x"$enable_module_whitelist" = x"yes"; then
    AC_MSG_ERROR([Key whitelisting module is experimental. Use --enable-experimental to allow.])
  fi
  if test x"$enable_module_surjectionproof" = x"yes"; then
    AC_MSG_ERROR([Surjection proof module is experimental. Use --enable-experimental to allow.])
  fi
  if test x"$enable_module_rangeproof" = x"yes"; then
    AC_MSG_ERROR([Range proof module is experimental. Use --enable-experimental to allow.])
  fi
  if test x"$enable_module_generator" = x"yes"; then
    AC_MSG_ERROR([NUMS generator module is experimental. Use --enable-experimental to allow.])
  fi
  if test x"$enable_module_musig" = x"yes"; then
    AC_MSG_ERROR([MuSig module is experimental. Use --enable-experimental to allow.])
  fi
  if test x"$enable_module_ecdsa_s2c" = x"yes"; then
    AC_MSG_ERROR([ECDSA sign-to-contract module module is experimental. Use --enable-experimental to allow.])
  fi
  if test x"$enable_module_ecdsa_adaptor" = x"yes"; then
    AC_MSG_ERROR([ecdsa adaptor signatures module is experimental. Use --enable-experimental to allow.])
  fi
  if test x"$set_asm" = x"arm"; then
    AC_MSG_ERROR([ARM assembly optimization is experimental. Use --enable-experimental to allow.])
  fi
fi

###
### Generate output
###

AC_CONFIG_FILES([Makefile libsecp256k1.pc])
AC_SUBST(SECP_INCLUDES)
AC_SUBST(SECP_LIBS)
AC_SUBST(SECP_TEST_LIBS)
AC_SUBST(SECP_TEST_INCLUDES)
AC_SUBST(SECP_CFLAGS)
AC_SUBST(SECP_CONFIG_DEFINES)
AM_CONDITIONAL([ENABLE_COVERAGE], [test x"$enable_coverage" = x"yes"])
AM_CONDITIONAL([USE_TESTS], [test x"$enable_tests" != x"no"])
AM_CONDITIONAL([USE_EXHAUSTIVE_TESTS], [test x"$enable_exhaustive_tests" != x"no"])
AM_CONDITIONAL([USE_EXAMPLES], [test x"$enable_examples" != x"no"])
AM_CONDITIONAL([USE_BENCHMARK], [test x"$enable_benchmark" = x"yes"])
AM_CONDITIONAL([ENABLE_MODULE_BPPP], [test x"$enable_module_bppp" = x"yes"])
AM_CONDITIONAL([ENABLE_MODULE_ECDH], [test x"$enable_module_ecdh" = x"yes"])
AM_CONDITIONAL([ENABLE_MODULE_MUSIG], [test x"$enable_module_musig" = x"yes"])
AM_CONDITIONAL([ENABLE_MODULE_RECOVERY], [test x"$enable_module_recovery" = x"yes"])
AM_CONDITIONAL([ENABLE_MODULE_GENERATOR], [test x"$enable_module_generator" = x"yes"])
AM_CONDITIONAL([ENABLE_MODULE_RANGEPROOF], [test x"$enable_module_rangeproof" = x"yes"])
AM_CONDITIONAL([ENABLE_MODULE_WHITELIST], [test x"$enable_module_whitelist" = x"yes"])
AM_CONDITIONAL([ENABLE_MODULE_EXTRAKEYS], [test x"$enable_module_extrakeys" = x"yes"])
AM_CONDITIONAL([ENABLE_MODULE_SCHNORRSIG], [test x"$enable_module_schnorrsig" = x"yes"])
AM_CONDITIONAL([ENABLE_MODULE_ECDSA_S2C], [test x"$enable_module_ecdsa_s2c" = x"yes"])
AM_CONDITIONAL([ENABLE_MODULE_ECDSA_ADAPTOR], [test x"$enable_module_ecdsa_adaptor" = x"yes"])
AM_CONDITIONAL([USE_EXTERNAL_ASM], [test x"$enable_external_asm" = x"yes"])
AM_CONDITIONAL([USE_ASM_ARM], [test x"$set_asm" = x"arm"])
AM_CONDITIONAL([ENABLE_MODULE_SURJECTIONPROOF], [test x"$enable_module_surjectionproof" = x"yes"])
AM_CONDITIONAL([USE_REDUCED_SURJECTION_PROOF_SIZE], [test x"$use_reduced_surjection_proof_size" = x"yes"])
AM_CONDITIONAL([BUILD_WINDOWS], [test "$build_windows" = "yes"])
AC_SUBST(LIB_VERSION_CURRENT, _LIB_VERSION_CURRENT)
AC_SUBST(LIB_VERSION_REVISION, _LIB_VERSION_REVISION)
AC_SUBST(LIB_VERSION_AGE, _LIB_VERSION_AGE)

AC_OUTPUT

echo
echo "Build Options:"
echo "  with external callbacks = $enable_external_default_callbacks"
echo "  with benchmarks         = $enable_benchmark"
echo "  with tests              = $enable_tests"
echo "  with coverage           = $enable_coverage"
echo "  with examples           = $enable_examples"
echo "  module ecdh             = $enable_module_ecdh"
echo "  module recovery         = $enable_module_recovery"
echo "  module extrakeys        = $enable_module_extrakeys"
echo "  module schnorrsig       = $enable_module_schnorrsig"
echo "  module generator        = $enable_module_generator"
echo "  module rangeproof       = $enable_module_rangeproof"
echo "  module surjectionproof  = $enable_module_surjectionproof"
echo "  module whitelist        = $enable_module_whitelist"
echo "  module musig            = $enable_module_musig"
echo "  module ecdsa-s2c        = $enable_module_ecdsa_s2c"
echo "  module ecdsa-adaptor    = $enable_module_ecdsa_adaptor"
echo "  module bppp             = $enable_module_bppp"
echo
echo "  asm                     = $set_asm"
echo "  ecmult window size      = $set_ecmult_window"
echo "  ecmult gen prec. bits   = $set_ecmult_gen_precision"
# Hide test-only options unless they're used.
if test x"$set_widemul" != xauto; then
echo "  wide multiplication     = $set_widemul"
fi
echo
echo "  valgrind                = $enable_valgrind"
echo "  CC                      = $CC"
echo "  CPPFLAGS                = $CPPFLAGS"
echo "  SECP_CFLAGS             = $SECP_CFLAGS"
echo "  CFLAGS                  = $CFLAGS"
echo "  LDFLAGS                 = $LDFLAGS"<|MERGE_RESOLUTION|>--- conflicted
+++ resolved
@@ -4,13 +4,8 @@
 # the API. All changes in experimental modules are treated as
 # backwards-compatible and therefore at most increase the minor version.
 define(_PKG_VERSION_MAJOR, 0)
-<<<<<<< HEAD
 define(_PKG_VERSION_MINOR, 1)
 define(_PKG_VERSION_PATCH, 0)
-=======
-define(_PKG_VERSION_MINOR, 2)
-define(_PKG_VERSION_PATCH, 1)
->>>>>>> cc3b8a4f
 define(_PKG_VERSION_IS_RELEASE, false)
 
 # The library version is based on libtool versioning of the ABI. The set of
@@ -18,13 +13,8 @@
 # https://www.gnu.org/software/libtool/manual/html_node/Updating-version-info.html
 # All changes in experimental modules are treated as if they don't affect the
 # interface and therefore only increase the revision.
-<<<<<<< HEAD
 define(_LIB_VERSION_CURRENT, 0)
 define(_LIB_VERSION_REVISION, 0)
-=======
-define(_LIB_VERSION_CURRENT, 1)
-define(_LIB_VERSION_REVISION, 1)
->>>>>>> cc3b8a4f
 define(_LIB_VERSION_AGE, 0)
 
 AC_INIT([libsecp256k1],m4_join([.], _PKG_VERSION_MAJOR, _PKG_VERSION_MINOR, _PKG_VERSION_PATCH)m4_if(_PKG_VERSION_IS_RELEASE, [true], [], [-dev]),[https://github.com/bitcoin-core/secp256k1/issues],[libsecp256k1],[https://github.com/bitcoin-core/secp256k1])
@@ -295,13 +285,13 @@
 
 AC_MSG_CHECKING([for __builtin_popcount])
 AC_LINK_IFELSE([AC_LANG_SOURCE([[void myfunc() {__builtin_popcount(0);}]])],
-    [ AC_MSG_RESULT([yes]);AC_DEFINE(HAVE_BUILTIN_POPCOUNT,1,[Define this symbol if __builtin_popcount is available]) ],
+    [ AC_MSG_RESULT([yes]); SECP_CONFIG_DEFINES="$SECP_CONFIG_DEFINES -DHAVE_BUILTIN_POPCOUNT=1"],
     [ AC_MSG_RESULT([no])
     ])
 
 AC_MSG_CHECKING([for  __builtin_clzll])
 AC_LINK_IFELSE([AC_LANG_SOURCE([[void myfunc() { __builtin_clzll(1);}]])],
-    [ AC_MSG_RESULT([yes]);AC_DEFINE(HAVE_BUILTIN_CLZLL,1,[Define this symbol if  __builtin_clzll is available]) ],
+    [ AC_MSG_RESULT([yes]); SECP_CONFIG_DEFINES="$SECP_CONFIG_DEFINES -DHAVE_BUILTIN_CLZLL=1"],
     [ AC_MSG_RESULT([no])
     ])
 
@@ -432,7 +422,7 @@
 fi
 
 if test x"$enable_module_musig" = x"yes"; then
-  AC_DEFINE(ENABLE_MODULE_MUSIG, 1, [Define this symbol to enable the MuSig module])
+  SECP_CONFIG_DEFINES="$SECP_CONFIG_DEFINES -DENABLE_MODULE_MUSIG=1"
   enable_module_schnorrsig=yes
 fi
 
@@ -441,27 +431,27 @@
 fi
 
 if test x"$enable_module_whitelist" = x"yes"; then
+  SECP_CONFIG_DEFINES="$SECP_CONFIG_DEFINES -DENABLE_MODULE_WHITELIST=1"
   enable_module_rangeproof=yes
-  AC_DEFINE(ENABLE_MODULE_WHITELIST, 1, [Define this symbol to enable the key whitelisting module])
 fi
 
 if test x"$enable_module_surjectionproof" = x"yes"; then
+  SECP_CONFIG_DEFINES="$SECP_CONFIG_DEFINES -DENABLE_MODULE_SURJECTIONPROOF=1"
   enable_module_rangeproof=yes
-  AC_DEFINE(ENABLE_MODULE_SURJECTIONPROOF, 1, [Define this symbol to enable the surjection proof module])
 fi
 
 if test x"$enable_module_rangeproof" = x"yes"; then
+  SECP_CONFIG_DEFINES="$SECP_CONFIG_DEFINES -DENABLE_MODULE_RANGEPROOF=1"
   enable_module_generator=yes
-  AC_DEFINE(ENABLE_MODULE_RANGEPROOF, 1, [Define this symbol to enable the Pedersen / zero knowledge range proof module])
 fi
 
 if test x"$enable_module_bppp" = x"yes"; then
+  SECP_CONFIG_DEFINES="$SECP_CONFIG_DEFINES -DENABLE_MODULE_BPPP=1"
   enable_module_generator=yes
-  AC_DEFINE(ENABLE_MODULE_BPPP, 1, [Define this symbol to enable the Bulletproofs++ module])
 fi
 
 if test x"$enable_module_generator" = x"yes"; then
-  AC_DEFINE(ENABLE_MODULE_GENERATOR, 1, [Define this symbol to enable the NUMS generator module])
+  SECP_CONFIG_DEFINES="$SECP_CONFIG_DEFINES -DENABLE_MODULE_GENERATOR=1"
 fi
 
 if test x"$enable_module_schnorrsig" = x"yes"; then
@@ -474,7 +464,7 @@
 fi
 
 if test x"$enable_module_ecdsa_s2c" = x"yes"; then
-  AC_DEFINE(ENABLE_MODULE_ECDSA_S2C, 1, [Define this symbol to enable the ECDSA sign-to-contract module])
+  SECP_CONFIG_DEFINES="$SECP_CONFIG_DEFINES -DENABLE_MODULE_ECDSA_S2C=1"
 fi
 
 if test x"$enable_external_default_callbacks" = x"yes"; then
@@ -482,11 +472,11 @@
 fi
 
 if test x"$use_reduced_surjection_proof_size" = x"yes"; then
-  AC_DEFINE(USE_REDUCED_SURJECTION_PROOF_SIZE, 1, [Define this symbol to reduce SECP256K1_SURJECTIONPROOF_MAX_N_INPUTS to 16, disabling parsing and verification])
+  SECP_CONFIG_DEFINES="$SECP_CONFIG_DEFINES -DUSE_REDUCED_SURJECTION_PROOF_SIZE=1"
 fi
 
 if test x"$enable_module_ecdsa_adaptor" = x"yes"; then
-  AC_DEFINE(ENABLE_MODULE_ECDSA_ADAPTOR, 1, [Define this symbol to enable the ECDSA adaptor module])
+  SECP_CONFIG_DEFINES="$SECP_CONFIG_DEFINES -DENABLE_MODULE_ECDSA_ADAPTOR=1"
 fi
 
 ###
