--- conflicted
+++ resolved
@@ -14,23 +14,16 @@
   WITH_VALGRIND: yes
   EXTRAFLAGS:
   ### secp256k1 modules
-  EXPERIMENTAL: no
   ECDH: no
   RECOVERY: no
   SCHNORRSIG: no
-<<<<<<< HEAD
   ECDSA_S2C: no
   GENERATOR: no
   RANGEPROOF: no
   WHITELIST: no
   MUSIG: no
   ECDSAADAPTOR: no
-  EXPERIMENTAL: no
-  CTIMETEST: yes
-  BENCH: yes
-=======
   ### test options
->>>>>>> be8d9c26
   TEST_ITERS:
   BENCH: yes
   BENCH_ITERS: 2
