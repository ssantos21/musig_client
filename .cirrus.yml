--- conflicted
+++ resolved
@@ -64,57 +64,13 @@
     - env: {WIDEMUL: int128,  RECOVERY: yes,            EXPERIMENTAL: yes, SCHNORRSIG: yes}
     - env: {WIDEMUL: int128,                 ECDH: yes, EXPERIMENTAL: yes, SCHNORRSIG: yes, ECDSA_S2C: yes, RANGEPROOF: yes, WHITELIST: yes, GENERATOR: yes, MUSIG: yes, ECDSAADAPTOR: yes}
     - env: {WIDEMUL: int128,  ASM: x86_64}
-<<<<<<< HEAD
-    - env: {BIGNUM: no}
-    - env: {BIGNUM: no,       RECOVERY: yes,            EXPERIMENTAL: yes, SCHNORRSIG: yes, ECDSA_S2C: yes, RANGEPROOF: yes, WHITELIST: yes, GENERATOR: yes, MUSIG: yes, ECDSAADAPTOR: yes}
-    - env: {BIGNUM: no,       STATICPRECOMPUTATION: no}
-    - env: {BUILD: distcheck, WITH_VALGRIND: no, CTIMETEST: no, BENCH: no}
-    - env: {CPPFLAGS: -DDETERMINISTIC}
-    - env: {CFLAGS: -O0, CTIMETEST: no}
-    - env:
-        CFLAGS:  "-fsanitize=undefined -fno-omit-frame-pointer"
-        LDFLAGS: "-fsanitize=undefined -fno-omit-frame-pointer"
-        UBSAN_OPTIONS: "print_stacktrace=1:halt_on_error=1"
-        BIGNUM: no
-        ASM: x86_64
-        ECDH: yes
-        RECOVERY: yes
-        EXPERIMENTAL: yes
-        SCHNORRSIG: yes
-        ECDSA_S2C: yes
-        RANGEPROOF: yes
-        WHITELIST: yes
-        GENERATOR: yes
-        MUSIG: yes
-        ECDSAADAPTOR: yes
-        CTIMETEST: no
-    - env: { ECMULTGENPRECISION: 2 }
-    - env: { ECMULTGENPRECISION: 8 }
-    - env:
-        RUN_VALGRIND: yes
-        BIGNUM: no
-        ASM: x86_64
-        ECDH: yes
-        RECOVERY: yes
-        EXPERIMENTAL: yes
-        SCHNORRSIG: yes
-        ECDSA_S2C: yes
-        RANGEPROOF: yes
-        WHITELIST: yes
-        GENERATOR: yes
-        MUSIG: yes
-        ECDSAADAPTOR: yes
-        EXTRAFLAGS: "--disable-openssl-tests"
-        BUILD:
-=======
-    - env: {                  RECOVERY: yes,            EXPERIMENTAL: yes, SCHNORRSIG: yes}
+    - env: {                  RECOVERY: yes,            EXPERIMENTAL: yes, SCHNORRSIG: yes, ECDSA_S2C: yes, RANGEPROOF: yes, WHITELIST: yes, GENERATOR: yes, MUSIG: yes, ECDSAADAPTOR: yes}
     - env: {                  STATICPRECOMPUTATION: no}
     - env: {BUILD: distcheck, WITH_VALGRIND: no, CTIMETEST: no, BENCH: no}
     - env: {CPPFLAGS: -DDETERMINISTIC}
     - env: {CFLAGS: -O0, CTIMETEST: no}
     - env: { ECMULTGENPRECISION: 2 }
     - env: { ECMULTGENPRECISION: 8 }
->>>>>>> 1758a92f
   matrix:
     - env:
         CC: gcc
@@ -341,6 +297,12 @@
     RECOVERY: yes
     EXPERIMENTAL: yes
     SCHNORRSIG: yes
+    ECDSA_S2C: yes
+    RANGEPROOF: yes
+    WHITELIST: yes
+    GENERATOR: yes
+    MUSIG: yes
+    ECDSAADAPTOR: yes
     CTIMETEST: no
     EXTRAFLAGS: "--disable-openssl-tests"
   matrix:
