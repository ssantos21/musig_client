--- conflicted
+++ resolved
@@ -86,14 +86,9 @@
     - env: {WIDEMUL: int128,  RECOVERY: yes,            SCHNORRSIG: yes}
     - env: {WIDEMUL: int128,                 ECDH: yes, SCHNORRSIG: yes, EXPERIMENTAL: yes, ECDSA_S2C: yes, RANGEPROOF: yes, WHITELIST: yes, GENERATOR: yes, MUSIG: yes, ECDSAADAPTOR: yes, BPPP: yes}
     - env: {WIDEMUL: int128,  ASM: x86_64}
-<<<<<<< HEAD
     - env: {                  RECOVERY: yes,            SCHNORRSIG: yes, EXPERIMENTAL: yes, ECDSA_S2C: yes, RANGEPROOF: yes, WHITELIST: yes, GENERATOR: yes, MUSIG: yes, ECDSAADAPTOR: yes, BPPP: yes}
-    - env: {BUILD: distcheck, WITH_VALGRIND: no, CTIMETEST: no, BENCH: no}
-=======
-    - env: {                  RECOVERY: yes,            SCHNORRSIG: yes}
-    - env: {CTIMETESTS: no,    RECOVERY: yes, ECDH: yes, SCHNORRSIG: yes, CPPFLAGS: -DVERIFY}
+    - env: {CTIMETESTS: no,    RECOVERY: yes, ECDH: yes, SCHNORRSIG: yes, EXPERIMENTAL: yes, ECDSA_S2C: yes, RANGEPROOF: yes, WHITELIST: yes, GENERATOR: yes, MUSIG: yes, ECDSAADAPTOR: yes, BPPP: yes, CPPFLAGS: -DVERIFY}
     - env: {BUILD: distcheck, WITH_VALGRIND: no, CTIMETESTS: no, BENCH: no}
->>>>>>> 6048e6c0
     - env: {CPPFLAGS: -DDETERMINISTIC}
     - env: {CFLAGS: -O0, CTIMETESTS: no}
     - env: { ECMULTGENPRECISION: 2, ECMULTWINDOW: 2 }
@@ -175,7 +170,6 @@
     ECDH: yes
     RECOVERY: yes
     SCHNORRSIG: yes
-<<<<<<< HEAD
     EXPERIMENTAL: yes
     ECDSA_S2C: yes
     RANGEPROOF: yes
@@ -184,10 +178,7 @@
     MUSIG: yes
     ECDSAADAPTOR: yes
     BPPP: yes
-    CTIMETEST: no
-=======
-    CTIMETESTS: no
->>>>>>> 6048e6c0
+    CTIMETESTS: no
   << : *MERGE_BASE
   test_script:
     # https://sourceware.org/bugzilla/show_bug.cgi?id=27008
@@ -280,7 +271,6 @@
     RECOVERY: yes
     EXPERIMENTAL: yes
     SCHNORRSIG: yes
-<<<<<<< HEAD
     ECDSA_S2C: yes
     GENERATOR: yes
     RANGEPROOF: yes
@@ -288,10 +278,7 @@
     MUSIG: yes
     ECDSAADAPTOR: yes
     BPPP: yes
-    CTIMETEST: no
-=======
-    CTIMETESTS: no
->>>>>>> 6048e6c0
+    CTIMETESTS: no
     # Use a MinGW-w64 host to tell ./configure we're building for Windows.
     # This will detect some MinGW-w64 tools but then make will need only
     # the MSVC tools CC, AR and NM as specified below.
@@ -331,7 +318,6 @@
     ECDH: yes
     RECOVERY: yes
     SCHNORRSIG: yes
-<<<<<<< HEAD
     EXPERIMENTAL: yes
     ECDSA_S2C: yes
     RANGEPROOF: yes
@@ -340,10 +326,7 @@
     MUSIG: yes
     ECDSAADAPTOR: yes
     BPPP: yes
-    CTIMETEST: no
-=======
-    CTIMETESTS: no
->>>>>>> 6048e6c0
+    CTIMETESTS: no
   matrix:
     - name: "Valgrind (memcheck)"
       container:
@@ -388,7 +371,6 @@
     ECDH: yes
     RECOVERY: yes
     SCHNORRSIG: yes
-<<<<<<< HEAD
     EXPERIMENTAL: yes
     ECDSA_S2C: yes
     GENERATOR: yes
@@ -397,10 +379,7 @@
     MUSIG: yes
     ECDSAADAPTOR: yes
     BPPP: yes
-    CTIMETEST: no
-=======
     CTIMETESTS: yes
->>>>>>> 6048e6c0
     CC: clang
     SECP256K1_TEST_ITERS: 32
     ASM: no
