env:
  ### cirrus config
  CIRRUS_CLONE_DEPTH: 1
  ### compiler options
  HOST:
  WRAPPER_CMD:
  # Specific warnings can be disabled with -Wno-error=foo.
  # -pedantic-errors is not equivalent to -Werror=pedantic and thus not implied by -Werror according to the GCC manual.
  WERROR_CFLAGS: -Werror -pedantic-errors
  MAKEFLAGS: -j4
  BUILD: check
  ### secp256k1 config
  ECMULTWINDOW: auto
  ECMULTGENPRECISION: auto
  ASM: no
  WIDEMUL: auto
  WITH_VALGRIND: yes
  EXTRAFLAGS:
  ### secp256k1 modules
  EXPERIMENTAL: no
  ECDH: no
  RECOVERY: no
  SCHNORRSIG: no
<<<<<<< HEAD
  ECDSA_S2C: no
  GENERATOR: no
  RANGEPROOF: no
  WHITELIST: no
  MUSIG: no
  ECDSAADAPTOR: no
  BPPP: no
=======
  ELLSWIFT: no
>>>>>>> 799f4eec
  ### test options
  SECP256K1_TEST_ITERS:
  BENCH: yes
  SECP256K1_BENCH_ITERS: 2
  CTIMETESTS: yes
  # Compile and run the tests
  EXAMPLES: yes

# https://cirrus-ci.org/pricing/#compute-credits
credits_snippet: &CREDITS
  # Don't use any credits for now.
  use_compute_credits: false

cat_logs_snippet: &CAT_LOGS
  always:
    cat_tests_log_script:
      - cat tests.log || true
    cat_noverify_tests_log_script:
      - cat noverify_tests.log || true
    cat_exhaustive_tests_log_script:
      - cat exhaustive_tests.log || true
    cat_ctime_tests_log_script:
      - cat ctime_tests.log || true
    cat_bench_log_script:
      - cat bench.log || true
    cat_config_log_script:
      - cat config.log || true
    cat_test_env_script:
      - cat test_env.log || true
    cat_ci_env_script:
      - env

merge_base_script_snippet: &MERGE_BASE
  merge_base_script:
    - if [ "$CIRRUS_PR" = "" ]; then exit 0; fi
    - git fetch --depth=1 $CIRRUS_REPO_CLONE_URL "pull/${CIRRUS_PR}/merge"
    - git checkout FETCH_HEAD  # Use merged changes to detect silent merge conflicts

linux_container_snippet: &LINUX_CONTAINER
  container:
    dockerfile: ci/linux-debian.Dockerfile
    # Reduce number of CPUs to be able to do more builds in parallel.
    cpu: 1
    # Gives us more CPUs for free if they're available.
    greedy: true
    # More than enough for our scripts.
    memory: 1G

task:
  name: "x86_64: Linux (Debian stable)"
  << : *LINUX_CONTAINER
  matrix: &ENV_MATRIX
    - env: {WIDEMUL:  int64,  RECOVERY: yes}
<<<<<<< HEAD
    - env: {WIDEMUL:  int64,                 ECDH: yes, SCHNORRSIG: yes, EXPERIMENTAL: yes, ECDSA_S2C: yes,  RANGEPROOF: yes, WHITELIST: yes, GENERATOR: yes, MUSIG: yes, ECDSAADAPTOR: yes, BPPP: yes}
    - env: {WIDEMUL: int128}
    - env: {WIDEMUL: int128_struct}
    - env: {WIDEMUL: int128,  RECOVERY: yes,            SCHNORRSIG: yes}
    - env: {WIDEMUL: int128,                 ECDH: yes, SCHNORRSIG: yes, EXPERIMENTAL: yes, ECDSA_S2C: yes, RANGEPROOF: yes, WHITELIST: yes, GENERATOR: yes, MUSIG: yes, ECDSAADAPTOR: yes, BPPP: yes}
    - env: {WIDEMUL: int128,  ASM: x86_64}
    - env: {                  RECOVERY: yes,            SCHNORRSIG: yes, EXPERIMENTAL: yes, ECDSA_S2C: yes, RANGEPROOF: yes, WHITELIST: yes, GENERATOR: yes, MUSIG: yes, ECDSAADAPTOR: yes, BPPP: yes}
    - env: {CTIMETESTS: no,    RECOVERY: yes, ECDH: yes, SCHNORRSIG: yes, EXPERIMENTAL: yes, ECDSA_S2C: yes, RANGEPROOF: yes, WHITELIST: yes, GENERATOR: yes, MUSIG: yes, ECDSAADAPTOR: yes, BPPP: yes, CPPFLAGS: -DVERIFY}
=======
    - env: {WIDEMUL:  int64,                 ECDH: yes, SCHNORRSIG: yes, ELLSWIFT: yes}
    - env: {WIDEMUL: int128}
    - env: {WIDEMUL: int128_struct,                                      ELLSWIFT: yes}
    - env: {WIDEMUL: int128,  RECOVERY: yes,            SCHNORRSIG: yes, ELLSWIFT: yes}
    - env: {WIDEMUL: int128,                 ECDH: yes, SCHNORRSIG: yes}
    - env: {WIDEMUL: int128,  ASM: x86_64                              , ELLSWIFT: yes}
    - env: {                  RECOVERY: yes,            SCHNORRSIG: yes}
    - env: {CTIMETESTS: no,    RECOVERY: yes, ECDH: yes, SCHNORRSIG: yes, CPPFLAGS: -DVERIFY}
>>>>>>> 799f4eec
    - env: {BUILD: distcheck, WITH_VALGRIND: no, CTIMETESTS: no, BENCH: no}
    - env: {CPPFLAGS: -DDETERMINISTIC}
    - env: {CFLAGS: -O0, CTIMETESTS: no}
    - env: { ECMULTGENPRECISION: 2, ECMULTWINDOW: 2 }
    - env: { ECMULTGENPRECISION: 8, ECMULTWINDOW: 4 }
  matrix:
    - env:
        CC: gcc
    - env:
        CC: clang
  << : *MERGE_BASE
  test_script:
    - ./ci/cirrus.sh
  << : *CAT_LOGS

task:
  name: "i686: Linux (Debian stable)"
  << : *LINUX_CONTAINER
  env:
    HOST: i686-linux-gnu
    ECDH: yes
    RECOVERY: yes
    SCHNORRSIG: yes
    EXPERIMENTAL: yes
    ECDSA_S2C: yes
    RANGEPROOF: yes
    WHITELIST: yes
    GENERATOR: yes
    MUSIG: yes
    ECDSAADAPTOR: yes
    BPPP: yes
  matrix:
    - env:
        CC: i686-linux-gnu-gcc
    - env:
        CC: clang --target=i686-pc-linux-gnu -isystem /usr/i686-linux-gnu/include
  << : *MERGE_BASE
  test_script:
    - ./ci/cirrus.sh
  << : *CAT_LOGS

task:
  name: "arm64: macOS Ventura"
  macos_instance:
    image: ghcr.io/cirruslabs/macos-ventura-base:latest
  # tasks with valgrind enabled take about 90 minutes
  timeout_in: 120m
  env:
    HOMEBREW_NO_AUTO_UPDATE: 1
    HOMEBREW_NO_INSTALL_CLEANUP: 1
    # Cirrus gives us a fixed number of 4 virtual CPUs. Not that we even have that many jobs at the moment...
    MAKEFLAGS: -j5
  matrix:
    << : *ENV_MATRIX
  env:
    ASM: no
    WITH_VALGRIND: no
    CTIMETESTS: no
  matrix:
    - env:
        CC: gcc
    - env:
        CC: clang
  brew_script:
    - brew install automake libtool gcc
  << : *MERGE_BASE
  test_script:
    - ./ci/cirrus.sh
  << : *CAT_LOGS
  << : *CREDITS

task:
  name: "s390x (big-endian): Linux (Debian stable, QEMU)"
  << : *LINUX_CONTAINER
  env:
    WRAPPER_CMD: qemu-s390x
    SECP256K1_TEST_ITERS: 16
    HOST: s390x-linux-gnu
    WITH_VALGRIND: no
    ECDH: yes
    RECOVERY: yes
    SCHNORRSIG: yes
<<<<<<< HEAD
    EXPERIMENTAL: yes
    ECDSA_S2C: yes
    RANGEPROOF: yes
    WHITELIST: yes
    GENERATOR: yes
    MUSIG: yes
    ECDSAADAPTOR: yes
    BPPP: yes
=======
    ELLSWIFT: yes
>>>>>>> 799f4eec
    CTIMETESTS: no
  << : *MERGE_BASE
  test_script:
    # https://sourceware.org/bugzilla/show_bug.cgi?id=27008
    - rm /etc/ld.so.cache
    - ./ci/cirrus.sh
  << : *CAT_LOGS

task:
  name: "ARM32: Linux (Debian stable, QEMU)"
  << : *LINUX_CONTAINER
  env:
    WRAPPER_CMD: qemu-arm
    SECP256K1_TEST_ITERS: 16
    HOST: arm-linux-gnueabihf
    WITH_VALGRIND: no
    ECDH: yes
    RECOVERY: yes
    SCHNORRSIG: yes
    ELLSWIFT: yes
    CTIMETESTS: no
  matrix:
    - env: {}
    - env: {EXPERIMENTAL: yes, ASM: arm32}
  << : *MERGE_BASE
  test_script:
    - ./ci/cirrus.sh
  << : *CAT_LOGS

task:
  name: "ARM64: Linux (Debian stable, QEMU)"
  << : *LINUX_CONTAINER
  env:
    WRAPPER_CMD: qemu-aarch64
    SECP256K1_TEST_ITERS: 16
    HOST: aarch64-linux-gnu
    WITH_VALGRIND: no
    ECDH: yes
    RECOVERY: yes
    SCHNORRSIG: yes
    ELLSWIFT: yes
    CTIMETESTS: no
  << : *MERGE_BASE
  test_script:
    - ./ci/cirrus.sh
  << : *CAT_LOGS

task:
  name: "ppc64le: Linux (Debian stable, QEMU)"
  << : *LINUX_CONTAINER
  env:
    WRAPPER_CMD: qemu-ppc64le
    SECP256K1_TEST_ITERS: 16
    HOST: powerpc64le-linux-gnu
    WITH_VALGRIND: no
    ECDH: yes
    RECOVERY: yes
    SCHNORRSIG: yes
    ELLSWIFT: yes
    CTIMETESTS: no
  << : *MERGE_BASE
  test_script:
    - ./ci/cirrus.sh
  << : *CAT_LOGS

task:
  << : *LINUX_CONTAINER
  env:
    WRAPPER_CMD: wine
    WITH_VALGRIND: no
    ECDH: yes
    RECOVERY: yes
    SCHNORRSIG: yes
    CTIMETESTS: no
  matrix:
    - name: "x86_64 (mingw32-w64): Windows (Debian stable, Wine)"
      env:
        HOST: x86_64-w64-mingw32
    - name: "i686 (mingw32-w64): Windows (Debian stable, Wine)"
      env:
        HOST: i686-w64-mingw32
  << : *MERGE_BASE
  test_script:
    - ./ci/cirrus.sh
  << : *CAT_LOGS

task:
  << : *LINUX_CONTAINER
  env:
    WRAPPER_CMD: wine
    WERROR_CFLAGS: -WX
    WITH_VALGRIND: no
    ECDH: yes
    RECOVERY: yes
    EXPERIMENTAL: yes
    SCHNORRSIG: yes
<<<<<<< HEAD
    ECDSA_S2C: yes
    GENERATOR: yes
    RANGEPROOF: yes
    WHITELIST: yes
    MUSIG: yes
    ECDSAADAPTOR: yes
    BPPP: yes
=======
    ELLSWIFT: yes
>>>>>>> 799f4eec
    CTIMETESTS: no
    # Use a MinGW-w64 host to tell ./configure we're building for Windows.
    # This will detect some MinGW-w64 tools but then make will need only
    # the MSVC tools CC, AR and NM as specified below.
    HOST: x86_64-w64-mingw32
    CC: /opt/msvc/bin/x64/cl
    AR: /opt/msvc/bin/x64/lib
    NM: /opt/msvc/bin/x64/dumpbin -symbols -headers
    # Set non-essential options that affect the CLI messages here.
    # (They depend on the user's taste, so we don't want to set them automatically in configure.ac.)
    CFLAGS: -nologo -diagnostics:caret
    LDFLAGS: -Xlinker -Xlinker -Xlinker -nologo
  matrix:
    - name: "x86_64 (MSVC): Windows (Debian stable, Wine)"
    - name: "x86_64 (MSVC): Windows (Debian stable, Wine, int128_struct)"
      env:
        WIDEMUL: int128_struct
    - name: "x86_64 (MSVC): Windows (Debian stable, Wine, int128_struct with __(u)mulh)"
      env:
        WIDEMUL: int128_struct
        CPPFLAGS: -DSECP256K1_MSVC_MULH_TEST_OVERRIDE
    - name: "i686 (MSVC): Windows (Debian stable, Wine)"
      env:
        HOST: i686-w64-mingw32
        CC: /opt/msvc/bin/x86/cl
        AR: /opt/msvc/bin/x86/lib
        NM: /opt/msvc/bin/x86/dumpbin -symbols -headers
  << : *MERGE_BASE
  test_script:
    - ./ci/cirrus.sh
  << : *CAT_LOGS

# Sanitizers
task:
  timeout_in: 120m
  << : *LINUX_CONTAINER
  env:
    ECDH: yes
    RECOVERY: yes
    SCHNORRSIG: yes
<<<<<<< HEAD
    EXPERIMENTAL: yes
    ECDSA_S2C: yes
    RANGEPROOF: yes
    WHITELIST: yes
    GENERATOR: yes
    MUSIG: yes
    ECDSAADAPTOR: yes
    BPPP: yes
=======
    ELLSWIFT: yes
>>>>>>> 799f4eec
    CTIMETESTS: no
  matrix:
    - name: "Valgrind (memcheck)"
      container:
        cpu: 2
      env:
        # The `--error-exitcode` is required to make the test fail if valgrind found errors, otherwise it'll return 0 (https://www.valgrind.org/docs/manual/manual-core.html)
        WRAPPER_CMD: "valgrind --error-exitcode=42"
        SECP256K1_TEST_ITERS: 2
    - name: "UBSan, ASan, LSan"
      container:
        memory: 2G
      env:
        CFLAGS: "-fsanitize=undefined,address -g"
        UBSAN_OPTIONS: "print_stacktrace=1:halt_on_error=1"
        ASAN_OPTIONS: "strict_string_checks=1:detect_stack_use_after_return=1:detect_leaks=1"
        LSAN_OPTIONS: "use_unaligned=1"
        SECP256K1_TEST_ITERS: 32
  # Try to cover many configurations with just a tiny matrix.
  matrix:
    - env:
        ASM: auto
    - env:
        ASM: no
        ECMULTGENPRECISION: 2
        ECMULTWINDOW: 2
  matrix:
    - env:
        CC: clang
    - env:
        HOST: i686-linux-gnu
        CC: i686-linux-gnu-gcc
  << : *MERGE_BASE
  test_script:
    - ./ci/cirrus.sh
  << : *CAT_LOGS

# Memory sanitizers
task:
  << : *LINUX_CONTAINER
  name: "MSan"
  env:
    ECDH: yes
    RECOVERY: yes
    SCHNORRSIG: yes
    EXPERIMENTAL: yes
    ECDSA_S2C: yes
    GENERATOR: yes
    RANGEPROOF: yes
    WHITELIST: yes
    MUSIG: yes
    ECDSAADAPTOR: yes
    BPPP: yes
    CTIMETESTS: yes
    CC: clang
    SECP256K1_TEST_ITERS: 32
    ASM: no
    WITH_VALGRIND: no
  container:
    memory: 2G
  matrix:
    - env:
        CFLAGS: "-fsanitize=memory -g"
    - env:
        ECMULTGENPRECISION: 2
        ECMULTWINDOW: 2
        CFLAGS: "-fsanitize=memory -g -O3"
  << : *MERGE_BASE
  test_script:
    - ./ci/cirrus.sh
  << : *CAT_LOGS

task:
  name: "C++ -fpermissive (entire project)"
  << : *LINUX_CONTAINER
  env:
    CC: g++
    CFLAGS: -fpermissive -g
    CPPFLAGS: -DSECP256K1_CPLUSPLUS_TEST_OVERRIDE
    WERROR_CFLAGS:
    ECDH: yes
    RECOVERY: yes
    SCHNORRSIG: yes
    ELLSWIFT: yes
  << : *MERGE_BASE
  test_script:
    - ./ci/cirrus.sh
  << : *CAT_LOGS

task:
  name: "C++ (public headers)"
  << : *LINUX_CONTAINER
  test_script:
    - g++ -Werror include/*.h
    - clang -Werror -x c++-header include/*.h
    - /opt/msvc/bin/x64/cl.exe -c -WX -TP include/*.h

task:
  name: "sage prover"
  << : *LINUX_CONTAINER
  test_script:
    - cd sage
    - sage prove_group_implementations.sage

task:
  name: "x86_64: Windows (VS 2022)"
  windows_container:
    image: cirrusci/windowsservercore:visualstudio2022
    cpu: 4
    memory: 3840MB
  env:
    PATH: '%CIRRUS_WORKING_DIR%\build\src\RelWithDebInfo;%PATH%'
    x64_NATIVE_TOOLS: '"C:\Program Files (x86)\Microsoft Visual Studio\2022\BuildTools\VC\Auxiliary\Build\vcvars64.bat"'
    # Ignore MSBuild warning MSB8029.
    # See: https://learn.microsoft.com/en-us/visualstudio/msbuild/errors/msb8029?view=vs-2022
    IgnoreWarnIntDirInTempDetected: 'true'
  merge_script:
    - PowerShell -NoLogo -Command if ($env:CIRRUS_PR -ne $null) { git fetch $env:CIRRUS_REPO_CLONE_URL pull/$env:CIRRUS_PR/merge; git reset --hard FETCH_HEAD; }
  configure_script:
    - '%x64_NATIVE_TOOLS%'
    - cmake -E env CFLAGS="/WX" cmake -G "Visual Studio 17 2022" -A x64 -S . -B build -DSECP256K1_ENABLE_MODULE_RECOVERY=ON -DSECP256K1_BUILD_EXAMPLES=ON
  build_script:
    - '%x64_NATIVE_TOOLS%'
    - cmake --build build --config RelWithDebInfo -- -property:UseMultiToolTask=true;CL_MPcount=5
  check_script:
    - '%x64_NATIVE_TOOLS%'
    - ctest -C RelWithDebInfo --test-dir build -j 5
    - build\src\RelWithDebInfo\bench_ecmult.exe
    - build\src\RelWithDebInfo\bench_internal.exe
    - build\src\RelWithDebInfo\bench.exe<|MERGE_RESOLUTION|>--- conflicted
+++ resolved
@@ -21,7 +21,7 @@
   ECDH: no
   RECOVERY: no
   SCHNORRSIG: no
-<<<<<<< HEAD
+  ELLSWIFT: no
   ECDSA_S2C: no
   GENERATOR: no
   RANGEPROOF: no
@@ -29,9 +29,6 @@
   MUSIG: no
   ECDSAADAPTOR: no
   BPPP: no
-=======
-  ELLSWIFT: no
->>>>>>> 799f4eec
   ### test options
   SECP256K1_TEST_ITERS:
   BENCH: yes
@@ -85,25 +82,14 @@
   << : *LINUX_CONTAINER
   matrix: &ENV_MATRIX
     - env: {WIDEMUL:  int64,  RECOVERY: yes}
-<<<<<<< HEAD
-    - env: {WIDEMUL:  int64,                 ECDH: yes, SCHNORRSIG: yes, EXPERIMENTAL: yes, ECDSA_S2C: yes,  RANGEPROOF: yes, WHITELIST: yes, GENERATOR: yes, MUSIG: yes, ECDSAADAPTOR: yes, BPPP: yes}
+    - env: {WIDEMUL:  int64,                 ECDH: yes, SCHNORRSIG: yes, ELLSWIFT: yes, EXPERIMENTAL: yes, ECDSA_S2C: yes,  RANGEPROOF: yes, WHITELIST: yes, GENERATOR: yes, MUSIG: yes, ECDSAADAPTOR: yes, BPPP: yes}
     - env: {WIDEMUL: int128}
     - env: {WIDEMUL: int128_struct}
-    - env: {WIDEMUL: int128,  RECOVERY: yes,            SCHNORRSIG: yes}
+    - env: {WIDEMUL: int128,  RECOVERY: yes,            SCHNORRSIG: yes, ELLSWIFT: yes}
     - env: {WIDEMUL: int128,                 ECDH: yes, SCHNORRSIG: yes, EXPERIMENTAL: yes, ECDSA_S2C: yes, RANGEPROOF: yes, WHITELIST: yes, GENERATOR: yes, MUSIG: yes, ECDSAADAPTOR: yes, BPPP: yes}
-    - env: {WIDEMUL: int128,  ASM: x86_64}
+    - env: {WIDEMUL: int128,  ASM: x86_64                              , ELLSWIFT: yes}
     - env: {                  RECOVERY: yes,            SCHNORRSIG: yes, EXPERIMENTAL: yes, ECDSA_S2C: yes, RANGEPROOF: yes, WHITELIST: yes, GENERATOR: yes, MUSIG: yes, ECDSAADAPTOR: yes, BPPP: yes}
     - env: {CTIMETESTS: no,    RECOVERY: yes, ECDH: yes, SCHNORRSIG: yes, EXPERIMENTAL: yes, ECDSA_S2C: yes, RANGEPROOF: yes, WHITELIST: yes, GENERATOR: yes, MUSIG: yes, ECDSAADAPTOR: yes, BPPP: yes, CPPFLAGS: -DVERIFY}
-=======
-    - env: {WIDEMUL:  int64,                 ECDH: yes, SCHNORRSIG: yes, ELLSWIFT: yes}
-    - env: {WIDEMUL: int128}
-    - env: {WIDEMUL: int128_struct,                                      ELLSWIFT: yes}
-    - env: {WIDEMUL: int128,  RECOVERY: yes,            SCHNORRSIG: yes, ELLSWIFT: yes}
-    - env: {WIDEMUL: int128,                 ECDH: yes, SCHNORRSIG: yes}
-    - env: {WIDEMUL: int128,  ASM: x86_64                              , ELLSWIFT: yes}
-    - env: {                  RECOVERY: yes,            SCHNORRSIG: yes}
-    - env: {CTIMETESTS: no,    RECOVERY: yes, ECDH: yes, SCHNORRSIG: yes, CPPFLAGS: -DVERIFY}
->>>>>>> 799f4eec
     - env: {BUILD: distcheck, WITH_VALGRIND: no, CTIMETESTS: no, BENCH: no}
     - env: {CPPFLAGS: -DDETERMINISTIC}
     - env: {CFLAGS: -O0, CTIMETESTS: no}
@@ -186,7 +172,7 @@
     ECDH: yes
     RECOVERY: yes
     SCHNORRSIG: yes
-<<<<<<< HEAD
+    ELLSWIFT: yes
     EXPERIMENTAL: yes
     ECDSA_S2C: yes
     RANGEPROOF: yes
@@ -195,9 +181,6 @@
     MUSIG: yes
     ECDSAADAPTOR: yes
     BPPP: yes
-=======
-    ELLSWIFT: yes
->>>>>>> 799f4eec
     CTIMETESTS: no
   << : *MERGE_BASE
   test_script:
@@ -294,7 +277,7 @@
     RECOVERY: yes
     EXPERIMENTAL: yes
     SCHNORRSIG: yes
-<<<<<<< HEAD
+    ELLSWIFT: yes
     ECDSA_S2C: yes
     GENERATOR: yes
     RANGEPROOF: yes
@@ -302,9 +285,6 @@
     MUSIG: yes
     ECDSAADAPTOR: yes
     BPPP: yes
-=======
-    ELLSWIFT: yes
->>>>>>> 799f4eec
     CTIMETESTS: no
     # Use a MinGW-w64 host to tell ./configure we're building for Windows.
     # This will detect some MinGW-w64 tools but then make will need only
@@ -345,7 +325,7 @@
     ECDH: yes
     RECOVERY: yes
     SCHNORRSIG: yes
-<<<<<<< HEAD
+    ELLSWIFT: yes
     EXPERIMENTAL: yes
     ECDSA_S2C: yes
     RANGEPROOF: yes
@@ -354,9 +334,6 @@
     MUSIG: yes
     ECDSAADAPTOR: yes
     BPPP: yes
-=======
-    ELLSWIFT: yes
->>>>>>> 799f4eec
     CTIMETESTS: no
   matrix:
     - name: "Valgrind (memcheck)"
