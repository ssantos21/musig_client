#!/bin/sh

set -eux

export LC_ALL=C

# Print commit and relevant CI environment to allow reproducing the job outside of CI.
git show --no-patch
print_environment() {
    # Turn off -x because it messes up the output
    set +x
    # There are many ways to print variable names and their content. This one
    # does not rely on bash.
    for var in WERROR_CFLAGS MAKEFLAGS BUILD \
            ECMULTWINDOW ECMULTGENPRECISION ASM WIDEMUL WITH_VALGRIND EXTRAFLAGS \
<<<<<<< HEAD
            EXPERIMENTAL ECDH RECOVERY SCHNORRSIG \
            ECDSA_S2C GENERATOR RANGEPROOF WHITELIST MUSIG ECDSAADAPTOR BPPP \
=======
            EXPERIMENTAL ECDH RECOVERY SCHNORRSIG ELLSWIFT \
>>>>>>> 26392da2
            SECP256K1_TEST_ITERS BENCH SECP256K1_BENCH_ITERS CTIMETESTS\
            EXAMPLES \
            HOST WRAPPER_CMD \
            CC CFLAGS CPPFLAGS AR NM
    do
        eval "isset=\${$var+x}"
        if [ -n "$isset" ]; then
            eval "val=\${$var}"
            # shellcheck disable=SC2154
            printf '%s="%s" ' "$var" "$val"
        fi
    done
    echo "$0"
    set -x
}
print_environment

# Start persistent wineserver if necessary.
# This speeds up jobs with many invocations of wine (e.g., ./configure with MSVC) tremendously.
case "$WRAPPER_CMD" in
    *wine*)
        # Make sure to shutdown wineserver whenever we exit.
        trap "wineserver -k || true" EXIT INT HUP
        wineserver -p
        ;;
esac

env >> test_env.log

if [ -n "${CC+x}" ]; then
    # The MSVC compiler "cl" doesn't understand "-v"
    $CC -v || true
fi
if [ "$WITH_VALGRIND" = "yes" ]; then
    valgrind --version
fi
if [ -n "$WRAPPER_CMD" ]; then
    $WRAPPER_CMD --version
fi

# Workaround for https://bugs.kde.org/show_bug.cgi?id=452758 (fixed in valgrind 3.20.0).
case "${CC:-undefined}" in
    clang*)
        if [ "$CTIMETESTS" = "yes" ] && [ "$WITH_VALGRIND" = "yes" ]
        then
            export CFLAGS="${CFLAGS:+$CFLAGS }-gdwarf-4"
        else
            case "$WRAPPER_CMD" in
                valgrind*)
                    export CFLAGS="${CFLAGS:+$CFLAGS }-gdwarf-4"
                    ;;
            esac
        fi
        ;;
esac

./autogen.sh

./configure \
    --enable-experimental="$EXPERIMENTAL" \
    --with-test-override-wide-multiply="$WIDEMUL" --with-asm="$ASM" \
    --with-ecmult-window="$ECMULTWINDOW" \
    --with-ecmult-gen-precision="$ECMULTGENPRECISION" \
    --enable-module-ecdh="$ECDH" --enable-module-recovery="$RECOVERY" \
    --enable-module-ellswift="$ELLSWIFT" \
    --enable-module-ecdsa-s2c="$ECDSA_S2C" \
    --enable-module-bppp="$BPPP" \
    --enable-module-rangeproof="$RANGEPROOF" --enable-module-whitelist="$WHITELIST" --enable-module-generator="$GENERATOR" \
    --enable-module-schnorrsig="$SCHNORRSIG"  --enable-module-musig="$MUSIG" --enable-module-ecdsa-adaptor="$ECDSAADAPTOR" \
    --enable-module-schnorrsig="$SCHNORRSIG" \
    --enable-examples="$EXAMPLES" \
    --enable-ctime-tests="$CTIMETESTS" \
    --with-valgrind="$WITH_VALGRIND" \
    --host="$HOST" $EXTRAFLAGS

# We have set "-j<n>" in MAKEFLAGS.
make

# Print information about binaries so that we can see that the architecture is correct
file *tests* || true
file bench* || true
file .libs/* || true

# This tells `make check` to wrap test invocations.
export LOG_COMPILER="$WRAPPER_CMD"

make "$BUILD"

# Using the local `libtool` because on macOS the system's libtool has nothing to do with GNU libtool
EXEC='./libtool --mode=execute'
if [ -n "$WRAPPER_CMD" ]
then
    EXEC="$EXEC $WRAPPER_CMD"
fi

if [ "$BENCH" = "yes" ]
then
    {
        $EXEC ./bench_ecmult
        $EXEC ./bench_internal
        $EXEC ./bench
        if [ "$BPPP" = "yes" ]
        then
            $EXEC ./bench_bppp
        fi
    } >> bench.log 2>&1
fi

if [ "$CTIMETESTS" = "yes" ]
then
    if [ "$WITH_VALGRIND" = "yes" ]; then
        ./libtool --mode=execute valgrind --error-exitcode=42 ./ctime_tests > ctime_tests.log 2>&1
    else
        $EXEC ./ctime_tests > ctime_tests.log 2>&1
    fi
fi

# Rebuild precomputed files (if not cross-compiling).
if [ -z "$HOST" ]
then
    make clean-precomp clean-testvectors
    make precomp testvectors
fi

# Check that no repo files have been modified by the build.
# (This fails for example if the precomp files need to be updated in the repo.)
git diff --exit-code<|MERGE_RESOLUTION|>--- conflicted
+++ resolved
@@ -13,12 +13,8 @@
     # does not rely on bash.
     for var in WERROR_CFLAGS MAKEFLAGS BUILD \
             ECMULTWINDOW ECMULTGENPRECISION ASM WIDEMUL WITH_VALGRIND EXTRAFLAGS \
-<<<<<<< HEAD
-            EXPERIMENTAL ECDH RECOVERY SCHNORRSIG \
+            EXPERIMENTAL ECDH RECOVERY SCHNORRSIG ELLSWIFT \
             ECDSA_S2C GENERATOR RANGEPROOF WHITELIST MUSIG ECDSAADAPTOR BPPP \
-=======
-            EXPERIMENTAL ECDH RECOVERY SCHNORRSIG ELLSWIFT \
->>>>>>> 26392da2
             SECP256K1_TEST_ITERS BENCH SECP256K1_BENCH_ITERS CTIMETESTS\
             EXAMPLES \
             HOST WRAPPER_CMD \
